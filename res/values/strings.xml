<?xml version="1.0" encoding="utf-8" standalone="no"?>
<!--
    ***********************************************************************************
    RECOMMENDED PRACTICES FOR DESIGNERS & DEVELOPERS:
    
    All strings visible to the user should be defined in this resource file.  Avoid
    explicitly defining locale-dependent string values in the java code.
    
    Please follow the official Android guidelines for writing style:
        http://developer.android.com/design/style/writing.html
        http://developer.android.com/design/patterns/settings.html#writing
    
    Please follow the official Android guidelines for localization:
        http://developer.android.com/guide/topics/resources/localization.html
    Note that localization is easiest when the number of strings is minimized and the
    strings themselves are concise.  Avoid strings wherever universally-recognized
    icons will suffice.  Use Android's built-in string resources (@android:string/...)
    wherever possible to eliminate translation requirements.
    ***********************************************************************************
-->
<resources>
    <!-- ************************************************************************** -->
    <!-- Menu Strings                                                               -->
    <!-- ************************************************************************** -->
    <!-- In-Game Menu -->
    <string name="menuItem_toggleSpeed">Speed %1$d %%</string>
    <string name="menuItem_slotSave">Save slot</string>
    <string name="menuItem_slotLoad">Load slot</string>
    <string name="menuItem_setSlot">Slot %1$d</string>
    <string name="menuItem_fileSave">Save to file…</string>
    <string name="menuItem_fileLoad">Load from file…</string>
    <string name="menuItem_setSpeed">Game speed</string>
    <string name="menuItem_paks">Controller Paks</string> <!-- capitalize since trademark -->
    <string name="menuItem_pak1_empty">Player 1: Empty</string>
    <string name="menuItem_pak1_mem">Player 1: Memory Pak</string> <!-- capitalize since trademark -->
    <string name="menuItem_pak1_rumble">Player 1: Rumble Pak</string> <!-- capitalize since trademark -->
    <string name="menuItem_pak2_empty">Player 2: Empty</string>
    <string name="menuItem_pak2_mem">Player 2: Memory Pak</string> <!-- capitalize since trademark -->
    <string name="menuItem_pak2_rumble">Player 2: Rumble Pak</string> <!-- capitalize since trademark -->
    <string name="menuItem_pak3_empty">Player 3: Empty</string>
    <string name="menuItem_pak3_mem">Player 3: Memory Pak</string> <!-- capitalize since trademark -->
    <string name="menuItem_pak3_rumble">Player 3: Rumble Pak</string> <!-- capitalize since trademark -->
    <string name="menuItem_pak4_empty">Player 4: Empty</string>
    <string name="menuItem_pak4_mem">Player 4: Memory Pak</string> <!-- capitalize since trademark -->
    <string name="menuItem_pak4_rumble">Player 4: Rumble Pak</string> <!-- capitalize since trademark -->
    <string name="menuItem_setIme">Change IME</string>
    <string name="menuItem_exit">Exit</string>
    <!-- Input Mapping Activity -->
    <string name="menuItem_profiles">Profiles</string>
    <string name="menuItem_default">Default</string>
    <string name="menuItem_load">Load…</string>
    <string name="menuItem_save">Save…</string>
    <string name="menuItem_ouya">OUYA</string>
    <string name="menuItem_n64Adapter">N64 USB Adapter</string>
    <string name="menuItem_ps3">PS3</string>
    <string name="menuItem_xbox360">Xbox 360</string>
    <string name="menuItem_xperiaPlay">Xperia PLAY</string>
    <string name="menuItem_specialVisibility_show">Show special functions</string>
    <string name="menuItem_specialVisibility_hide">Hide special functions</string>
    <string name="menuItem_axisInfo">Analog info</string>
    <string name="menuItem_unmapAll">Unmap all</string>
    <!-- ************************************************************************** -->
    <!-- Toast Messages                                                             -->
    <!-- Developers: Follow punctuation and grammar as shown below                  -->
    <!-- ************************************************************************** -->
    <!-- Something happening (typically use '-ing' and '…') -->
    <string name="toast_rebuildingCheats">Rebuilding cheats database…</string>
    <string name="toast_launchingEmulator">Launching emulator…</string>
    <string name="toast_loadingSession">Auto-resuming game…</string>
    <string name="toast_savingSession">Auto-saving game…</string>
    <string name="toast_loadingSlot">Loading slot %1$d…</string>
    <string name="toast_savingSlot">Saving slot %1$d…</string>
    <string name="toast_loadingFile">Loading %1$s…</string>
    <string name="toast_savingFile">Saving %1$s…</string>
    <string name="toast_overwritingFile">Overwriting %1$s…</string>
    <!-- Something happened (use '.') -->
    <string name="toast_usingSlot">Now using slot %1$d.</string>
    <string name="toast_sdInaccessible">SD card not accessible (disconnect USB cable and try again).</string>
    <string name="toast_fileReadError">Could not read file!</string>
    <string name="toast_fileWriteError">Could not write file!</string>
    <string name="toast_migrateSlotSavesNotFound">No files to copy.</string>
    <string name="toast_migrateSlotSavesSuccess">Migration succeeded.</string>
    <string name="toast_crashReportSent">Report sent.</string>
    <!-- ************************************************************************** -->
    <!-- Preference Menu Strings                                                    -->
    <!-- Developers: Please follow naming conventions described in preferences.xml  -->
    <!-- Developers: In general, capitalize first word only and avoid punctuation   -->
    <!-- ************************************************************************** -->
    <!-- Actions (simply launch an action, aren't related to persistent data) -->
    <string name="actionPlay_title">Play</string>
    <string name="actionResume_title">Resume</string>
    <string name="actionResume_summary">Unpredictable if cheats are used</string>
    <string name="actionRestart_title">Restart</string>
    <string name="actionRestart_summary">Recommended if cheats are used</string>
    <string name="actionDeviceInfo_title">Device info</string>
    <string name="actionDeviceInfo_summary">Device hardware and model information</string>
    <string name="actionControllerInfo_title">Controller info</string>
    <string name="actionControllerInfo_summary">Peripheral hardware and model information</string>
    <string name="actionControllerDiagnostics_title">Controller diagnostics</string>
    <string name="actionControllerDiagnostics_summary">Test raw communication capability</string>
    <string name="actionMigrateSlotSaves_title">Migrate savefiles</string>
    <string name="actionMigrateSlotSaves_summary">Copy your slot saves from the old app into this one</string>
    <string name="actionReloadAssets_title">Reload app resources</string>
    <string name="actionReloadAssets_summary">Does NOT affect user settings, ROMs, game saves, or other custom data</string>
    <string name="actionCrashTest_title">Test</string>
    <string name="actionCrashTest_summary">Send a configuration report to the developers</string>
    <string name="actionResetUserPrefs_title">Reset</string>
    <string name="actionResetUserPrefs_summary">Restore default settings</string>
    <string name="actionResetUserPrefs_popupMessage">Reset all preferences to their defaults?</string>
    <string name="actionHelp_title">Help</string>
    <string name="actionHelp_message">Mupen64Plus is developed and maintained by volunteers.\n\nPlease help us improve it!</string>
    <string name="actionHelp_faq">FAQ</string>
    <string name="actionHelp_reportbug">Report bug</string>
    <string name="actionAbout_title">About</string>
    <string name="actionAbout_message">Version: %1$s\nVersion code: %2$d</string>
    <string name="actionAbout_credits">Credits</string>
    <string name="actionAbout_changelog">Changelog</string>
    <!-- Preference Screens -->
    <string name="screenSettings_title">Settings</string>
    <string name="screenInput_title">Input</string>
    <string name="screenInput_summary">Control settings</string>
    <string name="screenTouchscreen_title">Touchscreen</string>
    <string name="screenTouchscreen_summary">On-screen controller settings</string>
    <string name="screenTouchpad_title">Touchpad</string>
    <string name="screenTouchpad_summary">Xperia PLAY settings</string>
    <string name="screenVideo_title">Video</string>
    <string name="screenVideo_summary">Graphics settings</string>
    <string name="screenAudio_title">Audio</string>
    <string name="screenAudio_summary">Sound settings</string>
    <string name="screenPlugin_title">Plug-ins</string>
    <string name="screenPlugin_summary">Core settings</string>
    <string name="screenAdvanced_title">Advanced</string>
    <string name="screenAdvanced_summary">Storage and debug settings</string>
    <!-- Preference Categories -->
    <string name="categoryCheats_title">Cheat options (long-press for notes)</string>
    <string name="categoryHardware_title">Hardware</string>
    <string name="categoryOther_title">Other</string>
    <string name="categoryTouchscreenBehavior_title">Behavior</string>
    <string name="categoryTouchscreenAppearance_title">Appearance</string>
    <string name="categorySinglePlayer_title">Player 1</string>
    <string name="categoryMultiPlayer_title">Multi-player</string>
    <string name="categoryGles2N64_title">GLES2N64 settings</string>
    <string name="categoryGles2Rice_title">GLES2Rice settings</string>
    <string name="categoryDiagnostics_title">Diagnostics</string>
    <string name="categoryData_title">Data</string>
    <string name="categoryCrashReports_title">Crash reports</string>
    <!-- Checkbox Preferences -->
    <string name="playShowCheats_title">Enable cheats</string>
    <string name="playShowCheats_summary">Menu loading is slower when enabled</string>
    <string name="touchscreenEnabled_title">Enable touchscreen</string>
    <string name="touchscreenFeedback_title">Haptic feedback</string>
    <string name="touchscreenFeedback_summary">Vibrate on button press</string>
    <string name="touchpadEnabled_title">Enable touchpad</string>
    <string name="inputOctagonConstraints_title">Octagonal joystick limits</string>
    <string name="inputOctagonConstraints_summary">Constrain analog motion to an octagon, like a real N64 controller</string>
    <string name="inputVolumeMappable_title">Mappable volume keys</string>
    <string name="inputVolumeMappable_summary">Allow volume keys to be mapped to controls</string>
    <string name="inputShareController_title">Share controller</string>
    <string name="inputShareController_summary">Allow a single input device to control multiple players at once</string>
    <string name="videoStretch_title">Stretch screen</string>
    <string name="videoStretch_summary">May skew aspect ratio</string>
    <string name="videoUseFramelimiter_title">Use framelimiter</string>
    <string name="videoUseFramelimiter_summary">Enable for smoother gameplay (slows some games)</string>
    <string name="videoRgba8888_title">RGBA_8888 mode</string>
    <string name="videoRgba8888_summary">Improves graphics on some devices</string>
    <string name="gles2N64Fog_title">Fog</string>
    <string name="gles2N64Fog_summary">(needs work)</string>
    <string name="gles2N64Sai_title">2xSaI texture filter</string>
    <string name="gles2N64Sai_summary">Reduces texture pixellation</string>
    <string name="gles2N64ScreenClear_title">Force screen clear</string>
    <string name="gles2N64ScreenClear_summary">Disable for speed (might cause video glitches)</string>
    <string name="gles2N64AlphaTest_title">Alpha test</string>
    <string name="gles2N64AlphaTest_summary">Disable for speed (causes black textures)</string>
    <string name="gles2N64DepthTest_title">Depth test</string>
    <string name="gles2N64DepthTest_summary">Disable for speed (causes flashing background)</string>
    <string name="gles2RiceAutoFrameskip_title">Auto frameskip</string>
    <string name="gles2RiceAutoFrameskip_summary">Improves game speed at cost of framerate</string>
    <string name="gles2RiceFastTextureCrc_title">Fast texture CRC</string>
    <string name="gles2RiceFastTextureCrc_summary">Improves game speed at cost of 2D elements</string>
    <string name="gles2RiceFastTexture_title">Fast texture loading</string>
    <string name="gles2RiceFastTexture_summary">Fixes circle transitions</string>
    <string name="gles2RiceForceTextureFilter_title">Texture filtering</string>
    <string name="gles2RiceForceTextureFilter_summary">Fixes texture shimmering and blur on distant objects</string>
    <string name="gles2RiceHiResTextures_title">High resolution textures</string>
    <string name="gles2RiceHiResTextures_summary">Use imported texture packs</string>
    <string name="audioSwapChannels_title">Swap audio channels</string>
    <string name="audioSwapChannels_summary">Swap the left and right audio channels</string>
    <!-- List Preferences (in this app, most ListPreferences use android:summary="@string/selectedValue") -->
    <string name="touchscreenAutoHold_title">Button auto-hold</string>
    <string name="touchscreenAutoHold_entryDisabled">Disabled</string>
    <string name="touchscreenAutoHold_entryLongPress">On long-press</string>
    <string name="touchscreenAutoHold_entrySlideOut">On slide-off</string>
    <string name="touchscreenAutoHoldables_title">Holdable buttons</string>
    <string name="touchscreenRefresh_title">Joystick animation</string>
    <string name="touchscreenRefresh_entryNever">Never</string>
    <string name="touchscreenRefresh_entryOccasionally">Occasionally</string>
    <string name="touchscreenRefresh_entryFrequently">Frequently</string>
    <string name="touchscreenLayout_title">Touchscreen layout</string>
    <string name="touchscreenLayout_entryAnalog">Analog (by roymustang16)</string>
    <string name="touchscreenLayout_entryDigital">Digital (by roymustang16)</string>
    <string name="touchscreenLayout_entryAll">Both (by roymustang16)</string>
    <string name="touchscreenLayout_entryCustom">Custom (see http://tinyurl.com/984ofyo)</string>
    <string name="touchscreenStyle_title">Touchscreen style</string>
    <string name="touchscreenStyle_entryOutline">Outlines</string>
    <string name="touchscreenStyle_entryShaded">Shaded</string>
    <string name="touchscreenSize_title">Screen size</string>
    <string name="touchscreenSize_entryTiny">Tiny</string>
    <string name="touchscreenSize_entrySmall">Small</string>
    <string name="touchscreenSize_entryNormal">Normal</string>
    <string name="touchscreenSize_entryTablet">Tablet</string>
    <string name="touchpadLayout_title">Touchpad layout</string>
    <string name="touchpadLayout_entryDefault">Left pad: Analog control; Right pad: C buttons</string>
    <string name="touchpadLayout_entryReverse">Left pad: C buttons; Right pad: Analog control</string>
    <string name="videoOrientation_title">Screen orientation</string>
    <string name="videoOrientation_entryLandscape">Landscape</string>
    <string name="videoOrientation_entryReverseLandscape">Reverse landscape</string>
    <string name="videoOrientation_entryPortrait">Portrait</string>
    <string name="videoOrientation_entryReversePortrait">Reverse portrait</string>
    <string name="videoPosition_title">Portrait screen position</string>
    <string name="videoPosition_entryBottom">Bottom</string>
    <string name="videoPosition_entryMiddle">Middle</string>
    <string name="videoPosition_entryTop">Top</string>
    <string name="videoFpsRefresh_title">Display framerate</string>
    <string name="videoFpsRefresh_entryNever">Never</string>
    <string name="videoFpsRefresh_entryOccasionally">Occasionally</string>
    <string name="videoFpsRefresh_entryFrequently">Frequently</string>
    <string name="videoHardwareType_title">Flicker reduction</string>
    <string name="videoHardwareType_entryAuto">Auto-detect from phone/tablet model</string>
    <string name="videoHardwareType_entryStandard">Standard profile</string>
    <string name="videoHardwareType_entryI">I profile</string>
    <string name="videoHardwareType_entryO1">O-1 profile</string>
    <string name="videoHardwareType_entryO2">O-2 profile</string>
    <string name="videoHardwareType_entryQ">Q profile</string>
    <string name="videoHardwareType_entryT">T profile</string>
    <string name="gles2N64Frameskip_title">Frameskip</string>
    <string name="gles2N64Frameskip_entryNever">Never skip frames</string>
    <string name="gles2N64Frameskip_entryUpTo1">No more than 1 frame</string>
    <string name="gles2N64Frameskip_entryUpTo2">No more than 2 frames</string>
    <string name="gles2N64Frameskip_entryUpTo3">No more than 3 frames</string>
    <string name="gles2N64Frameskip_entryUpTo4">No more than 4 frames</string>
    <string name="gles2N64Frameskip_entryUpTo5">No more than 5 frames</string>
    <string name="gles2N64Frameskip_entryExactly1">Exactly 1 frame</string>
    <string name="gles2N64Frameskip_entryExactly2">Exactly 2 frames</string>
    <string name="gles2N64Frameskip_entryExactly3">Exactly 3 frames</string>
    <string name="gles2N64Frameskip_entryExactly4">Exactly 4 frames</string>
    <string name="gles2N64Frameskip_entryExactly5">Exactly 5 frames</string>
    <string name="gles2RiceMipmapping_title">Mipmapping</string>
    <string name="gles2RiceMipmapping_entryNone">None</string>
    <string name="gles2RiceMipmapping_entryNearest">Nearest</string>
    <string name="gles2RiceMipmapping_entryBilinear">Bilinear</string>
    <string name="gles2RiceMipmapping_entryTrilinear">Trilinear</string>
    <string name="gles2RiceTextureEnhancement_title">Texture upscaling/enhancement</string>
    <string name="gles2RiceTextureEnhancement_entryNone">None</string>
    <string name="gles2RiceTextureEnhancement_entryScale2x">Scale 2x</string>
    <string name="gles2RiceTextureEnhancement_entry2xsai">2x SaI</string>
    <string name="gles2RiceTextureEnhancement_entryHq2x">HQ2x</string>
    <string name="gles2RiceTextureEnhancement_entryLq2x">LQ2x</string>
    <string name="gles2RiceTextureEnhancement_entryHq4x">HQ4x</string>
    <string name="gles2RiceTextureEnhancement_entrySharpen">Sharpen</string>
    <string name="gles2RiceTextureEnhancement_entrySharpen_more">Sharpen more</string>
    <string name="audioResampleAlg_title">Resampling algorithm</string>
    <string name="audioResampleAlg_entryTrivial">Trivial</string>
    <string name="audioResampleAlg_entryLinear">Linear interpolation</string>
    <string name="audioResampleAlg_entryZoh">Zero order hold</string>
    <string name="audioResampleAlg_entrySincFastest">Sinc (fastest)</string>
    <string name="audioResampleAlg_entrySincMedium">Sinc (medium)</string>
    <string name="audioResampleAlg_entrySincBest">Sinc (best)</string>
    <string name="pluginVideo_title">Video</string>
    <string name="pluginVideo_entryNone">None (video disabled)</string>
    <string name="pluginVideo_entryGles2N64">gles2n64, v1.10\n<small>(Android GLES2 port of GLN64 by Orkin, Adventus, Yongzh, Paul Lamb)</small></string>
    <string name="pluginVideo_entryGles2Rice">gles2rice, v0.1.0(b)\n<small>(GLES2 port of Rice Video for m64p v1.99.5 by Rice, Kris (Metricity))</small></string>
    <string name="pluginAudio_title">Audio</string>
    <string name="pluginAudio_entryNone">None (audio disabled)</string>
    <string name="pluginAudio_entrySdl">audio-sdl, v1.10\n<small>(Android port of Mupen64Plus by Hactarux, JttL, Ebenblues, Richard Goedeken)</small></string>
    <string name="pluginInput_title">Input</string>
    <string name="pluginInput_entryNone">None (input disabled)</string>
    <string name="pluginInput_entryAndroid">input-android, v1.0</string>
    <string name="pluginRsp_title">Reality signal processor (RSP)</string>
    <string name="pluginRsp_entryNone">None (RSP disabled)</string>
    <string name="pluginRsp_entryHle">rsp-hle, v1.10\n<small>(Android port of Mupen64Plus by Hactarux, JttL, Ebenblues, Richard Goedeken)</small></string>
    <string name="pluginRsp_entryHleNoSound">rsp-hle-nosound, v1.10\n<small>(No audio processing, speed hack by Hactarux, JttL, Ebenblues, Richard Goedeken, Paul Lamb)</small></string>
    <string name="pluginCore_title">Emulation core</string>
    <string name="pluginCore_entryV110">core, v1.10\n<small>(Android port of Mupen64Plus by Hactarux, JttL, Ebenblues, Richard Goedeken, Paul Lamb)</small></string>
    <string name="r4300Emulator_title">R4300 emulator</string>
    <string name="r4300Emulator_entryPureInterpreter">Pure interpreter</string>
    <string name="r4300Emulator_entryCachedInterpreter">Cached interpreter</string>
    <string name="r4300Emulator_entryDynarec">Dynamic recompiler (dynarec)</string>
    <string name="navigationMode_title">Accessibility</string>
    <string name="navigationMode_summary">Menu navigation mode: %1$s</string>
    <string name="navigationMode_entryAuto">Auto-select from device configuration</string>
    <string name="navigationMode_entryStandard">Standard mode</string>
    <string name="navigationMode_entryOuya">OUYA mode (no touchscreen; gamepad input only)</string>
    <string name="localeOverride_title">Language</string>
    <string name="localeOverride_entrySystemDefault">System default</string>
    <!-- ACRA Preferences (key names must not be changed) -->
    <string name="acraEnable_title">Enable crash reporting</string>
    <string name="acraEnable_summary">No personal information is collected</string>
    <string name="acraUserEmail_title">Contact info</string>
    <string name="acraUserEmail_summary">Your paulscode.com username (optional)</string>
    <!-- Seek Bar Preferences (selected value and units will become the summary -->
    <string name="touchscreenTransparency_title">Touchscreen opacity</string>
    <string name="videoActionBarTransparency_title">Action bar opacity</string>
    <!-- Path Preferences (selected path will become the summary) -->
    <!-- '~' indicates rel path & use storage dir if path doesn't exist -->
    <!-- '!' indicates rel path & create parent dirs if path doesn't exist -->
    <string name="pathPreference_dialogTitle">Selected folder: %1$s</string>
    <string name="pathSelectedGame_title">Game</string>
    <string name="pathSelectedGame_default">~roms/n64</string>
    <string name="pathCustomTouchscreen_title">Custom layout folder</string>
    <string name="pathCustomTouchscreen_default">~</string>
    <string name="pathHiResTextures_title">Import texture pack</string>
    <string name="pathHiResTextures_summary">Apply custom textures (ZIP format) to a game</string>
    <string name="pathHiResTextures_default">~</string>
    <string name="pathGameSaves_title">Game save folder</string>
    <string name="pathGameSaves_default">!mupen64plus</string>
    <!-- Player Map Preferences -->
    <string name="playerMap_title">Multi-player</string>
    <string name="playerMap_summary">Define each player\'s controller(s)</string>
    <!-- Input Map Preferences -->
    <string name="inputMap1_title">Controller</string>
    <string name="inputMap2_title">Player 2</string>
    <string name="inputMap3_title">Player 3</string>
    <string name="inputMap4_title">Player 4</string>
    <string name="inputMap_summary">Button and special function mapping</string>
    <!-- ************************************************************************** -->
    <!-- Dialogs and Other Feedback                                                 -->
    <!-- Developers: Use formatting arguments rather than string concatenation:     -->
    <!-- http://developer.android.com/guide/topics/resources/string-resource.html   -->
    <!-- ************************************************************************** -->
    <!-- Confirmation Dialogs -->
    <string name="confirm_title">Confirmation</string>
    <string name="confirmResetGame_message">Reset game? All progress since your last save will be lost.</string>
    <string name="confirmOverwriteFile_message">Overwrite %1$s?</string>
    <string name="confirmLoadProfile_message">Load profile \"%1$s\" for %2$s?</string>
    <string name="confirmUnmapAll_message">Unmap all inputs for %1$s?</string>
    <string name="confirmMigrateSlotSaves_message">Are you sure you want to copy your old slot saves? Backups will be made if necessary.</string>
    <!-- Change Log -->
    <string name="changeLog_dialogTitle">Change log</string>
    <!-- Text Editor Hints (start lower-case) -->
    <string name="hintFileSave">filename</string>
<<<<<<< HEAD
    <string name="hintSetSpeed">speed between 10 to 300</string>
=======

>>>>>>> eeba0251
    <!-- Asset Extractor -->
    <string name="assetExtractor_initializing">Initializing</string>
    <string name="assetExtractor_progress">%1$.0f%% done: %2$s</string>
    <string name="assetExtractor_finished">Finished</string>
    <string name="assetExtractor_failed">Error extracting app data.\nPlease unplug USB cable, reboot device, and re-launch app.\nFor help, please visit %1$s.</string>
    <!-- Cheats Configuration -->
    <string name="cheats_defaultName">Cheat %1$d</string>
    <string name="cheats_longPress">(long-press for full text)</string>
    <string name="cheat_disabled">(disabled)</string>
    <string name="cheatOption_title">Full text</string>
    <string name="cheatNotes_title">Notes</string>
    <string name="cheatNotes_none">(no notes available for this cheat)</string>
    <!-- Hi-Res Texture Unpacking -->
    <string name="pathHiResTexturesTask_title">Unpacking textures</string>
    <string name="pathHiResTexturesTask_message">Please be patient.  This process may take some time.</string>
    <string name="pathHiResTexturesTask_errorMessage">Problem unpacking textures!</string>
    <!-- Seek Bar Preference -->
    <string name="seekBarPreference_summary">%1$d %2$s</string>
    <!-- Path Preference -->
    <string name="pathPreference_parentFolder">Parent folder</string>
    <!-- Player Mapping -->
    <string name="playerMap_deviceWithName">Device %1$d (%2$s)</string>
    <string name="playerMap_deviceWithoutName">Device %1$d</string>
    <string name="playerMapPreference_popupTitle">Player %1$d</string>
    <string name="playerMapPreference_popupMessage">Player %1$d, press a button or stick on your controller…\n\nCurrent devices:\n%2$s</string>
    <string name="playerMapPreference_popupUnmap">Unmap</string>
    <string name="playerMapPreference_button">Player %1$d\n%2$s</string>
    <string name="playerMapPreference_reminder">Remind me whenever players are not mapped</string>
    <!-- Input Mapping -->
    <string name="inputMapActivity_popupMessage">Press a button, key, or joystick to map…\n\nCurrent mappings:\n%1$s</string>
    <string name="inputMapActivity_popupUnmap">Unmap</string>
    <string name="inputMapActivity_aPadXperiaPlay">Analog stick controlled with touchpad</string>
    <string name="inputMapActivity_cPadXperiaPlay">C-pad controlled with touchpad</string>
    <string name="inputMapActivity_btnA">A</string>
    <string name="inputMapActivity_btnB">B</string>
    <string name="inputMapActivity_btnC">C</string>
    <string name="inputMapActivity_btnL">L</string>
    <string name="inputMapActivity_btnR">R</string>
    <string name="inputMapActivity_btnZ">Z</string>
    <string name="inputMapActivity_btnS">S</string>
    <string name="inputMapActivity_btnCR">C-pad →</string>
    <string name="inputMapActivity_btnCL">C-pad ←</string>
    <string name="inputMapActivity_btnCD">C-pad ↓</string>
    <string name="inputMapActivity_btnCU">C-pad ↑</string>
    <string name="inputMapActivity_btnDR">D-pad →</string>
    <string name="inputMapActivity_btnDL">D-pad ←</string>
    <string name="inputMapActivity_btnDD">D-pad ↓</string>
    <string name="inputMapActivity_btnDU">D-pad ↑</string>
    <string name="inputMapActivity_btnAR">Analog →</string>
    <string name="inputMapActivity_btnAL">Analog ←</string>
    <string name="inputMapActivity_btnAD">Analog ↓</string>
    <string name="inputMapActivity_btnAU">Analog ↑</string>
<<<<<<< HEAD
    <string name="inputMapActivity_rumble">Rumble Pak</string>
    <!-- capitalize since trademark -->
    <string name="inputMapActivity_mempak">Expansion Pak</string>
    <!-- capitalize since trademark -->
=======
>>>>>>> eeba0251
    <string name="inputMapActivity_incrementSlot">Increment slot</string>
    <string name="inputMapActivity_reset">Reset</string>
    <string name="inputMapActivity_pause">Pause</string>
    <string name="inputMapActivity_stop">Stop</string>
    <string name="inputMapActivity_frameAdvance">Frame advance</string>
    <string name="inputMapActivity_fastForward">Fast forward</string>
    <string name="inputMapActivity_speedDown">Speed down</string>
    <string name="inputMapActivity_speedUp">Speed up</string>
    <string name="inputMapActivity_gameshark">Gameshark</string>
    <string name="inputMapActivity_simulateBack">Back key</string>
    <string name="inputMapActivity_simulateMenu">Menu key</string>
    <!-- Controller Diagnostics -->
    <string name="diagnosticActivity_textKey_text">Press button or key…</string>
    <string name="diagnosticActivity_textMotion_text">Touch screen or joystick…</string>
</resources><|MERGE_RESOLUTION|>--- conflicted
+++ resolved
@@ -1,4 +1,4 @@
-<?xml version="1.0" encoding="utf-8" standalone="no"?>
+<?xml version="1.0" encoding="utf-8"?>
 <!--
     ***********************************************************************************
     RECOMMENDED PRACTICES FOR DESIGNERS & DEVELOPERS:
@@ -19,9 +19,11 @@
     ***********************************************************************************
 -->
 <resources>
+
     <!-- ************************************************************************** -->
     <!-- Menu Strings                                                               -->
     <!-- ************************************************************************** -->
+
     <!-- In-Game Menu -->
     <string name="menuItem_toggleSpeed">Speed %1$d %%</string>
     <string name="menuItem_slotSave">Save slot</string>
@@ -45,6 +47,7 @@
     <string name="menuItem_pak4_rumble">Player 4: Rumble Pak</string> <!-- capitalize since trademark -->
     <string name="menuItem_setIme">Change IME</string>
     <string name="menuItem_exit">Exit</string>
+
     <!-- Input Mapping Activity -->
     <string name="menuItem_profiles">Profiles</string>
     <string name="menuItem_default">Default</string>
@@ -59,10 +62,12 @@
     <string name="menuItem_specialVisibility_hide">Hide special functions</string>
     <string name="menuItem_axisInfo">Analog info</string>
     <string name="menuItem_unmapAll">Unmap all</string>
+
     <!-- ************************************************************************** -->
     <!-- Toast Messages                                                             -->
     <!-- Developers: Follow punctuation and grammar as shown below                  -->
     <!-- ************************************************************************** -->
+
     <!-- Something happening (typically use '-ing' and '…') -->
     <string name="toast_rebuildingCheats">Rebuilding cheats database…</string>
     <string name="toast_launchingEmulator">Launching emulator…</string>
@@ -73,6 +78,7 @@
     <string name="toast_loadingFile">Loading %1$s…</string>
     <string name="toast_savingFile">Saving %1$s…</string>
     <string name="toast_overwritingFile">Overwriting %1$s…</string>
+
     <!-- Something happened (use '.') -->
     <string name="toast_usingSlot">Now using slot %1$d.</string>
     <string name="toast_sdInaccessible">SD card not accessible (disconnect USB cable and try again).</string>
@@ -81,11 +87,13 @@
     <string name="toast_migrateSlotSavesNotFound">No files to copy.</string>
     <string name="toast_migrateSlotSavesSuccess">Migration succeeded.</string>
     <string name="toast_crashReportSent">Report sent.</string>
+    
     <!-- ************************************************************************** -->
     <!-- Preference Menu Strings                                                    -->
     <!-- Developers: Please follow naming conventions described in preferences.xml  -->
     <!-- Developers: In general, capitalize first word only and avoid punctuation   -->
     <!-- ************************************************************************** -->
+
     <!-- Actions (simply launch an action, aren't related to persistent data) -->
     <string name="actionPlay_title">Play</string>
     <string name="actionResume_title">Resume</string>
@@ -115,6 +123,7 @@
     <string name="actionAbout_message">Version: %1$s\nVersion code: %2$d</string>
     <string name="actionAbout_credits">Credits</string>
     <string name="actionAbout_changelog">Changelog</string>
+
     <!-- Preference Screens -->
     <string name="screenSettings_title">Settings</string>
     <string name="screenInput_title">Input</string>
@@ -131,6 +140,7 @@
     <string name="screenPlugin_summary">Core settings</string>
     <string name="screenAdvanced_title">Advanced</string>
     <string name="screenAdvanced_summary">Storage and debug settings</string>
+
     <!-- Preference Categories -->
     <string name="categoryCheats_title">Cheat options (long-press for notes)</string>
     <string name="categoryHardware_title">Hardware</string>
@@ -144,6 +154,7 @@
     <string name="categoryDiagnostics_title">Diagnostics</string>
     <string name="categoryData_title">Data</string>
     <string name="categoryCrashReports_title">Crash reports</string>
+
     <!-- Checkbox Preferences -->
     <string name="playShowCheats_title">Enable cheats</string>
     <string name="playShowCheats_summary">Menu loading is slower when enabled</string>
@@ -185,16 +196,19 @@
     <string name="gles2RiceHiResTextures_summary">Use imported texture packs</string>
     <string name="audioSwapChannels_title">Swap audio channels</string>
     <string name="audioSwapChannels_summary">Swap the left and right audio channels</string>
+
     <!-- List Preferences (in this app, most ListPreferences use android:summary="@string/selectedValue") -->
     <string name="touchscreenAutoHold_title">Button auto-hold</string>
     <string name="touchscreenAutoHold_entryDisabled">Disabled</string>
     <string name="touchscreenAutoHold_entryLongPress">On long-press</string>
     <string name="touchscreenAutoHold_entrySlideOut">On slide-off</string>
     <string name="touchscreenAutoHoldables_title">Holdable buttons</string>
+    
     <string name="touchscreenRefresh_title">Joystick animation</string>
     <string name="touchscreenRefresh_entryNever">Never</string>
     <string name="touchscreenRefresh_entryOccasionally">Occasionally</string>
     <string name="touchscreenRefresh_entryFrequently">Frequently</string>
+    
     <string name="touchscreenLayout_title">Touchscreen layout</string>
     <string name="touchscreenLayout_entryAnalog">Analog (by roymustang16)</string>
     <string name="touchscreenLayout_entryDigital">Digital (by roymustang16)</string>
@@ -208,22 +222,27 @@
     <string name="touchscreenSize_entrySmall">Small</string>
     <string name="touchscreenSize_entryNormal">Normal</string>
     <string name="touchscreenSize_entryTablet">Tablet</string>
+    
     <string name="touchpadLayout_title">Touchpad layout</string>
     <string name="touchpadLayout_entryDefault">Left pad: Analog control; Right pad: C buttons</string>
     <string name="touchpadLayout_entryReverse">Left pad: C buttons; Right pad: Analog control</string>
+    
     <string name="videoOrientation_title">Screen orientation</string>
     <string name="videoOrientation_entryLandscape">Landscape</string>
     <string name="videoOrientation_entryReverseLandscape">Reverse landscape</string>
     <string name="videoOrientation_entryPortrait">Portrait</string>
     <string name="videoOrientation_entryReversePortrait">Reverse portrait</string>
-    <string name="videoPosition_title">Portrait screen position</string>
-    <string name="videoPosition_entryBottom">Bottom</string>
-    <string name="videoPosition_entryMiddle">Middle</string>
+    
+    <string name="videoPosition_title">Portrait screen position</string> 	
+    <string name="videoPosition_entryBottom">Bottom</string>  	
+    <string name="videoPosition_entryMiddle">Middle</string> 	
     <string name="videoPosition_entryTop">Top</string>
+    
     <string name="videoFpsRefresh_title">Display framerate</string>
     <string name="videoFpsRefresh_entryNever">Never</string>
     <string name="videoFpsRefresh_entryOccasionally">Occasionally</string>
     <string name="videoFpsRefresh_entryFrequently">Frequently</string>
+    
     <string name="videoHardwareType_title">Flicker reduction</string>
     <string name="videoHardwareType_entryAuto">Auto-detect from phone/tablet model</string>
     <string name="videoHardwareType_entryStandard">Standard profile</string>
@@ -232,6 +251,7 @@
     <string name="videoHardwareType_entryO2">O-2 profile</string>
     <string name="videoHardwareType_entryQ">Q profile</string>
     <string name="videoHardwareType_entryT">T profile</string>
+    
     <string name="gles2N64Frameskip_title">Frameskip</string>
     <string name="gles2N64Frameskip_entryNever">Never skip frames</string>
     <string name="gles2N64Frameskip_entryUpTo1">No more than 1 frame</string>
@@ -244,11 +264,13 @@
     <string name="gles2N64Frameskip_entryExactly3">Exactly 3 frames</string>
     <string name="gles2N64Frameskip_entryExactly4">Exactly 4 frames</string>
     <string name="gles2N64Frameskip_entryExactly5">Exactly 5 frames</string>
+    
     <string name="gles2RiceMipmapping_title">Mipmapping</string>
     <string name="gles2RiceMipmapping_entryNone">None</string>
     <string name="gles2RiceMipmapping_entryNearest">Nearest</string>
     <string name="gles2RiceMipmapping_entryBilinear">Bilinear</string>
     <string name="gles2RiceMipmapping_entryTrilinear">Trilinear</string>
+    
     <string name="gles2RiceTextureEnhancement_title">Texture upscaling/enhancement</string>
     <string name="gles2RiceTextureEnhancement_entryNone">None</string>
     <string name="gles2RiceTextureEnhancement_entryScale2x">Scale 2x</string>
@@ -258,6 +280,7 @@
     <string name="gles2RiceTextureEnhancement_entryHq4x">HQ4x</string>
     <string name="gles2RiceTextureEnhancement_entrySharpen">Sharpen</string>
     <string name="gles2RiceTextureEnhancement_entrySharpen_more">Sharpen more</string>
+    
     <string name="audioResampleAlg_title">Resampling algorithm</string>
     <string name="audioResampleAlg_entryTrivial">Trivial</string>
     <string name="audioResampleAlg_entryLinear">Linear interpolation</string>
@@ -265,6 +288,7 @@
     <string name="audioResampleAlg_entrySincFastest">Sinc (fastest)</string>
     <string name="audioResampleAlg_entrySincMedium">Sinc (medium)</string>
     <string name="audioResampleAlg_entrySincBest">Sinc (best)</string>
+    
     <string name="pluginVideo_title">Video</string>
     <string name="pluginVideo_entryNone">None (video disabled)</string>
     <string name="pluginVideo_entryGles2N64">gles2n64, v1.10\n<small>(Android GLES2 port of GLN64 by Orkin, Adventus, Yongzh, Paul Lamb)</small></string>
@@ -281,25 +305,31 @@
     <string name="pluginRsp_entryHleNoSound">rsp-hle-nosound, v1.10\n<small>(No audio processing, speed hack by Hactarux, JttL, Ebenblues, Richard Goedeken, Paul Lamb)</small></string>
     <string name="pluginCore_title">Emulation core</string>
     <string name="pluginCore_entryV110">core, v1.10\n<small>(Android port of Mupen64Plus by Hactarux, JttL, Ebenblues, Richard Goedeken, Paul Lamb)</small></string>
+    
     <string name="r4300Emulator_title">R4300 emulator</string>
     <string name="r4300Emulator_entryPureInterpreter">Pure interpreter</string>
     <string name="r4300Emulator_entryCachedInterpreter">Cached interpreter</string>
     <string name="r4300Emulator_entryDynarec">Dynamic recompiler (dynarec)</string>
+    
     <string name="navigationMode_title">Accessibility</string>
     <string name="navigationMode_summary">Menu navigation mode: %1$s</string>
     <string name="navigationMode_entryAuto">Auto-select from device configuration</string>
     <string name="navigationMode_entryStandard">Standard mode</string>
     <string name="navigationMode_entryOuya">OUYA mode (no touchscreen; gamepad input only)</string>
+    
     <string name="localeOverride_title">Language</string>
     <string name="localeOverride_entrySystemDefault">System default</string>
+
     <!-- ACRA Preferences (key names must not be changed) -->
     <string name="acraEnable_title">Enable crash reporting</string>
     <string name="acraEnable_summary">No personal information is collected</string>
     <string name="acraUserEmail_title">Contact info</string>
     <string name="acraUserEmail_summary">Your paulscode.com username (optional)</string>
+
     <!-- Seek Bar Preferences (selected value and units will become the summary -->
     <string name="touchscreenTransparency_title">Touchscreen opacity</string>
     <string name="videoActionBarTransparency_title">Action bar opacity</string>
+
     <!-- Path Preferences (selected path will become the summary) -->
     <!-- '~' indicates rel path & use storage dir if path doesn't exist -->
     <!-- '!' indicates rel path & create parent dirs if path doesn't exist -->
@@ -313,20 +343,24 @@
     <string name="pathHiResTextures_default">~</string>
     <string name="pathGameSaves_title">Game save folder</string>
     <string name="pathGameSaves_default">!mupen64plus</string>
+
     <!-- Player Map Preferences -->
     <string name="playerMap_title">Multi-player</string>
     <string name="playerMap_summary">Define each player\'s controller(s)</string>
+
     <!-- Input Map Preferences -->
     <string name="inputMap1_title">Controller</string>
     <string name="inputMap2_title">Player 2</string>
     <string name="inputMap3_title">Player 3</string>
     <string name="inputMap4_title">Player 4</string>
     <string name="inputMap_summary">Button and special function mapping</string>
+
     <!-- ************************************************************************** -->
     <!-- Dialogs and Other Feedback                                                 -->
     <!-- Developers: Use formatting arguments rather than string concatenation:     -->
     <!-- http://developer.android.com/guide/topics/resources/string-resource.html   -->
     <!-- ************************************************************************** -->
+
     <!-- Confirmation Dialogs -->
     <string name="confirm_title">Confirmation</string>
     <string name="confirmResetGame_message">Reset game? All progress since your last save will be lost.</string>
@@ -334,20 +368,19 @@
     <string name="confirmLoadProfile_message">Load profile \"%1$s\" for %2$s?</string>
     <string name="confirmUnmapAll_message">Unmap all inputs for %1$s?</string>
     <string name="confirmMigrateSlotSaves_message">Are you sure you want to copy your old slot saves? Backups will be made if necessary.</string>
+
     <!-- Change Log -->
     <string name="changeLog_dialogTitle">Change log</string>
+
     <!-- Text Editor Hints (start lower-case) -->
     <string name="hintFileSave">filename</string>
-<<<<<<< HEAD
-    <string name="hintSetSpeed">speed between 10 to 300</string>
-=======
-
->>>>>>> eeba0251
+
     <!-- Asset Extractor -->
     <string name="assetExtractor_initializing">Initializing</string>
     <string name="assetExtractor_progress">%1$.0f%% done: %2$s</string>
     <string name="assetExtractor_finished">Finished</string>
     <string name="assetExtractor_failed">Error extracting app data.\nPlease unplug USB cable, reboot device, and re-launch app.\nFor help, please visit %1$s.</string>
+
     <!-- Cheats Configuration -->
     <string name="cheats_defaultName">Cheat %1$d</string>
     <string name="cheats_longPress">(long-press for full text)</string>
@@ -355,14 +388,18 @@
     <string name="cheatOption_title">Full text</string>
     <string name="cheatNotes_title">Notes</string>
     <string name="cheatNotes_none">(no notes available for this cheat)</string>
+    
     <!-- Hi-Res Texture Unpacking -->
     <string name="pathHiResTexturesTask_title">Unpacking textures</string>
     <string name="pathHiResTexturesTask_message">Please be patient.  This process may take some time.</string>
     <string name="pathHiResTexturesTask_errorMessage">Problem unpacking textures!</string>
+
     <!-- Seek Bar Preference -->
     <string name="seekBarPreference_summary">%1$d %2$s</string>
+
     <!-- Path Preference -->
     <string name="pathPreference_parentFolder">Parent folder</string>
+
     <!-- Player Mapping -->
     <string name="playerMap_deviceWithName">Device %1$d (%2$s)</string>
     <string name="playerMap_deviceWithoutName">Device %1$d</string>
@@ -371,6 +408,7 @@
     <string name="playerMapPreference_popupUnmap">Unmap</string>
     <string name="playerMapPreference_button">Player %1$d\n%2$s</string>
     <string name="playerMapPreference_reminder">Remind me whenever players are not mapped</string>
+
     <!-- Input Mapping -->
     <string name="inputMapActivity_popupMessage">Press a button, key, or joystick to map…\n\nCurrent mappings:\n%1$s</string>
     <string name="inputMapActivity_popupUnmap">Unmap</string>
@@ -395,13 +433,6 @@
     <string name="inputMapActivity_btnAL">Analog ←</string>
     <string name="inputMapActivity_btnAD">Analog ↓</string>
     <string name="inputMapActivity_btnAU">Analog ↑</string>
-<<<<<<< HEAD
-    <string name="inputMapActivity_rumble">Rumble Pak</string>
-    <!-- capitalize since trademark -->
-    <string name="inputMapActivity_mempak">Expansion Pak</string>
-    <!-- capitalize since trademark -->
-=======
->>>>>>> eeba0251
     <string name="inputMapActivity_incrementSlot">Increment slot</string>
     <string name="inputMapActivity_reset">Reset</string>
     <string name="inputMapActivity_pause">Pause</string>
@@ -413,7 +444,9 @@
     <string name="inputMapActivity_gameshark">Gameshark</string>
     <string name="inputMapActivity_simulateBack">Back key</string>
     <string name="inputMapActivity_simulateMenu">Menu key</string>
+
     <!-- Controller Diagnostics -->
     <string name="diagnosticActivity_textKey_text">Press button or key…</string>
     <string name="diagnosticActivity_textMotion_text">Touch screen or joystick…</string>
+
 </resources>