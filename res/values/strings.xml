--- conflicted
+++ resolved
@@ -1,4 +1,3 @@
-<<<<<<< HEAD
 <?xml version="1.0" encoding="utf-8"?>
 <!--
     ***********************************************************************************
@@ -259,367 +258,4 @@
     <string name="inputMapPreference_controls">N64 controls</string>
     <string name="pathPreference_dialogTitle">Selected folder: %1$s</string>    
     
-</resources>
-=======
-<?xml version="1.0" encoding="utf-8"?>
-<resources>
-    <string name="app_name">Mupen64 Plus</string>
-    <string name="connecting_to">Connecting to %s</string>
-    <string name="dl_finished">Finished</string>
-    <string name="dl_from">Downloading data from %s</string>
-    <string name="dl_progress">%1$.0f%% done: file %2$s</string>
-    <string name="download_unneeded">No need to download</string>
-    <string name="error_dl_from">Error downloading data from %s</string>
-    <string name="error_write">Write error (plugged in USB Mass Storage Device mode?) %s</string>
-    <string name="failed_connecting_to">Failed connecting to %s</string>
-    <string name="init">Initializing</string>
-    
-    <!-- Manifest Strings -->
-    <string name="manifest_settings">Settings</string>
-    <string name="manifest_video_settings">Video Settings</string>
-    <string name="manifest_choose_video_plugin">Choose Video Plugin</string>
-    <string name="manifest_configure_video_plugin">Configure Video Plugin</string>
-    <string name="manifest_audio_settings">Audio Settings</string>
-    <string name="manifest_choose_audio_plugin">Choose Audio Plugin</string>
-    <string name="manifest_input_settings">Input Settings</string>
-    <string name="manifest_choose_input_plugin">Choose Input Plugin</string>
-    <string name="manifest_configure_controllers">Configure Controllers</string>
-    <string name="manifest_map_buttons">Map Buttons</string>
-    <string name="manifest_rsp_settings">RSP Settings</string>
-    <string name="manifest_choose_rsp_plugin">Choose RSP Plugin</string>
-    <string name="manifest_core_settings">Core Settings</string>
-    <string name="manifest_choose_core">Choose Core</string>
-    <string name="manifest_configure_core">Configure Core</string>
-    <string name="manifest_language">Select a language</string>
-    <string name="manifest_skins">Skins(look and feel)</string>
-    <string name="manifest_virtual_gamepad_settings">Virtual Gamepad Settings</string>
-    <string name="manifest_touchpad_settings">Xperia Play Touchpad Settings</string>
-    <string name="manifest_select_layout">Select a layout</string>
-    <string name="manifest_cheats">Cheats</string>
-
-    <!-- Language Menu Strings -->
-    <string name="language_default">Default</string>
-    <string name="language_use_system_locale">System Language</string>
-
-    <!-- Language Strings -->
-    <string name="language_arabic">Arabic</string>
-    <string name="language_chinese">Chinese</string>
-    <string name="language_croatian">Croatian</string>
-    <string name="language_dutch">Dutch</string>
-    <string name="language_english">English</string>
-    <string name="language_french">French</string>
-    <string name="language_german">German</string>
-    <string name="language_italian">Italian</string>
-    <string name="language_japanese">Japanese</string>
-    <string name="language_korean">Korean</string>
-    <string name="language_norwegian">Norwegian</string>
-    <string name="language_portuguese">Portuguese</string>
-    <string name="language_spanish">Spanish</string>
-
-    <!-- Native Language Strings -->
-    <string name="native_arabic">العربية</string>
-    <string name="native_chinese">中國的</string>
-    <string name="native_croatian">Hrvatski</string>
-    <string name="native_dutch">Nederlands</string>
-    <string name="native_english">English</string>
-    <string name="native_french">Français</string>
-    <string name="native_german">Deutsch</string>
-    <string name="native_italian">Italiano</string>
-    <string name="native_japanese">日本語</string>
-    <string name="native_korean">한국의</string>
-    <string name="native_norwegian">Norske</string>
-    <string name="native_portuguese">Português</string>
-    <string name="native_spanish">Español</string>
-
-    <!-- In-Game Message Strings -->
-    <string name="mupen64plus_started">Mupen64Plus Started</string>
-    <string name="savegame_slot">Savegame Slot</string>
-    <string name="saving_game">Saving Game</string>
-    <string name="illegal_audio_state">Audio track illegal state.  Please report at paulscode.com</string>
-    <string name="app_data_inaccessible">App data not accessible (plugged in USB Mass Storage Device mode?)</string>
-     
-    <!-- In-Game Menu Strings -->
-    <string name="ingame_menu">Menu</string>
-    <string name="ingame_inc_slot">Slot++</string>
-    <string name="ingame_save">Save</string>
-    <string name="ingame_load">Load</string>
-    <string name="ingame_close">Close</string>
-   
-    <!-- Main Screen Strings -->
-    <string name="main_choose_game">Choose Game</string>
-    <string name="main_select_a_game_to_play">Select a game to play</string>
-    <string name="main_resume">Resume</string>
-    <string name="main_continue_your_last_game">Continue your last game</string>
-    <string name="main_settings">Settings</string>
-    <string name="main_configure_plug_ins">Configure plug-ins, skins, etc.</string>
-    <string name="main_help">Help!</string>
-    <string name="main_rept_bugs">paulscode.com support, report bugs</string>
-    <string name="main_credits">Credits</string>
-    <string name="main_devs_contribs_tstrs">Developers, testers, contributers</string>
-    <string name="main_cheat">Cheat!</string>
-    <string name="main_choose_game_to_hack">Choose a game to hack</string>
-    <string name="main_close">Close</string>
-    <string name="main_exit_the_app">Exit the app</string>
-    
-    <!-- File Browser Strings -->
-    <string name="file_size">File Size</string>
-    <string name="file_folder">Folder</string>
-    <string name="file_current_folder">Current Folder</string>
-    <string name="file_parent_folder">Parent Folder</string>
-    
-    <!-- Cheats Strings -->
-    <string name="cheats_for">"Cheats for "</string>
-    <string name="cheats_disable">Disable</string>
-    <string name="cheats_dont_use">Don\'t use this cheat</string>
-    <string name="cheats_long_full_text">(long-press for full text)</string>
-    <string name="cheats_full_text">Full Text</string>
-    <string name="cheats_no_description">(no description available)</string>
-    <string name="cheats_default_name">Cheat</string>
-    <string name="cheats_long_notes">(long-press for notes)</string>
-    <string name="cheats_notes">Notes</string>
-    <string name="cheats_no_notes">(no notes available for this cheat)</string>
-    <string name="cheats_close">Close</string>
-    <string name="cheats_start">Start Game!</string>
-    <string name="cheats_launch_selected">Launch with selected cheats</string>
-        
-    <!-- Plugin Option Strings -->
-    
-    <!-- General Settings Menu -->
-    <string name="settings_video">Video</string>
-    <string name="settings_config_graphics">Configure graphics settings</string>
-    <string name="settings_audio">Audio</string>
-    <string name="settings_audio_settings">Configure audio settings</string>
-    <string name="settings_input">Input</string>
-    <string name="settings_map_controller_buttons">Map controller buttons</string>
-    <string name="settings_virtual_gamepad">Virtual Gamepad</string>
-    <string name="settings_config_virtual_gamepad">Configure the virtual gamepad</string>
-    <string name="settings_xperia_play_optimized">Xperia Play Optimized</string>
-    <string name="settings_xperia_play_only">ONLY enable this if your device is a Sony Ericsson Xperia Play</string>
-    <string name="settings_touchpad">Touchpad</string>
-    <string name="settings_config_touchpad">Configure the touchpad</string>
-    <string name="settings_rsp">RSP</string>
-    <string name="settings_reality_signal_processor">Reality Signal Processor</string>
-    <string name="settings_core">Core</string>
-    <string name="settings_emu_core_settings">Emulator core settings</string>
-    <string name="settings_reset_defaults">Reset Default Settings</string>
-    <string name="settings_reset_to_deflt_vals">Reset all to default values</string>
-    <string name="settings_problem_resetting">Problem resetting defaults (see logcat)</string>
-    <string name="settings_restore_app_data">Restore App Data</string>
-    <string name="settings_imports_will_be_lost">Imported plugins and textures will be lost!</string>
-    <string name="settings_enable_auto_save">Enable Auto-Save</string>
-    <string name="settings_auto_save_game_on_exit">Automatically save games upon exit</string>
-    <string name="settings_language">Language</string>
-    <string name="settings_manually_change_language">Manually change the language</string>
-    
-    
-    <!-- Audio Plugin -->
-    <string name="audio_change">Change</string>
-    <string name="audio_enable">Enable</string>
-    <string name="audio_use_plgin">Use this plug-in</string>
-    <string name="audio_change_plug_in">Change Plug-in</string>
-    <string name="audio_import">Import…</string>
-    <string name="audio_new_plgin">Add new audio plug-in</string>
-    
-    <!-- Core Library -->
-    <string name="core_change_core">Change Core</string>
-    <string name="core_choose_another_core">Choose another core</string>
-    <string name="core_import">Import…</string>
-    <string name="core_new_plgin">Add new core</string>
-    <string name="core_stop">Stop</string>
-    <string name="core_save_state">Save State</string>
-    <string name="core_load_state">Load State</string>
-    <string name="core_increment_slot">Increment Slot</string>
-    <string name="core_reset">Reset</string>
-    <string name="core_speed_down">Speed Down</string>
-    <string name="core_speed_up">Speed Up</string>
-    <string name="core_pause">Pause</string>
-    <string name="core_fast_forward">Fast Forward</string>
-    <string name="core_frame_advance">Frame Advance</string>
-    <string name="core_gameshark">Gameshark</string>
-    <string name="core_disable_volume_keys">Disable Volume Keys</string>
-    <string name="core_use_as_core_functions">Use as core functions</string>
-    
-    <!-- Input Plugin -->
-    <string name="input_controller_1">Controller 1</string>
-    <string name="input_map_ctrl_1_buttons">Map controller 1 buttons</string>
-    <string name="input_controller_2">Controller 2</string>
-    <string name="input_map_ctrl_2_buttons">Map controller 2 buttons</string>
-    <string name="input_controller_3">Controller 3</string>
-    <string name="input_map_ctrl_3_buttons">Map controller 3 buttons</string>
-    <string name="input_controller_4">Controller 4</string>
-    <string name="input_map_ctrl_4_buttons">Map controller 4 buttons</string>
-    <string name="input_special_buttons">Special Buttons</string>
-    <string name="input_map_core_funcs_buttons">Map core functions to buttons</string>
-    <string name="input_import">Import…</string>
-    <string name="input_new_plgin">Add new input plug-in</string>
-    <string name="input_change_plug_in">Change Plug-in</string>
-    <string name="input_map_buttons">Map Buttons</string>
-    <string name="input_map_ctrl_btns">Map controller buttons</string>
-    <string name="input_enable">Enable</string>
-    <string name="input_use_this_plug_in">Use this plug-in</string>
-
-    <!-- Controller -->
-    <string name="plugged_in">Plugged In</string>
-    <string name="connect_controller">Connect Controller</string>
-    <string name="expansion">Expansion</string>
-    <string name="expansion_none">None</string>
-    <string name="expansion_rumblepak">Rumble pak</string>
-    <string name="expansion_mempak">Mem pak</string>
-    <string name="button_keycode">Key Code</string>
-    <string name="button_not_mapped">(not mapped)</string>
-    <string name="button_dpad_right">D-pad Right</string>
-    <string name="button_dpad_left">D-pad Left</string>
-    <string name="button_dpad_down">D-pad Down</string>
-    <string name="button_dpad_up">D-pad Up</string>
-    <string name="button_start">Start</string>
-    <string name="button_z">Z</string>
-    <string name="button_b">B</string>
-    <string name="button_a">A</string>
-    <string name="button_cpad_right">C-pad Right</string>
-    <string name="button_cpad_left">C-pad Left</string>
-    <string name="button_cpad_down">C-pad Down</string>
-    <string name="button_cpad_up">C-pad Up</string>
-    <string name="button_r">R</string>
-    <string name="button_l">L</string>
-    <string name="mempak_switch">Mempak Switch</string>
-    <string name="rumblepak_switch">Rumblepak Switch</string>
-    <string name="button_analog_right">Analog Right</string>
-    <string name="button_analog_left">Analog Left</string>
-    <string name="button_analog_down">Analog Down</string>
-    <string name="button_analog_up">Analog Up</string>
-    
-    <!-- RSP Plugin -->
-    <string name="rsp_change_plug_in">Change Plug-in</string>
-    <string name="rsp_plugin_enable">Enable</string>
-    <string name="rsp_use_this_plug_in">Use this plug-in</string>
-    <string name="rsp_change">Change</string>
-    <string name="rsp_import">Import…</string>
-    <string name="rsp_new_plgin">Add new RSP plug-in</string>
-    
-    <!-- Video Plugin -->
-    <string name="video_change_plug_in">Change Plug-in</string>
-    <string name="video_configure">Configure</string>
-    <string name="video_change_the_settings">Change the settings</string>
-    <string name="video_rgba_8888_mode">RGBA_8888 Mode</string>
-    <string name="video_improve_gfx_devices">Improves graphics on some devices</string>
-    <string name="video_enable">Enable</string>
-    <string name="video_use_this_plug_in">Use this plug-in</string>
-    <string name="video_change">Change</string>
-    <string name="video_import">Import…</string>
-    <string name="video_add_new_video_plug_in">Add new video plug-in</string>
-    <string name="video_enable_skip_frame">Enable Frameskip</string>
-    <string name="video_improve_speed_at_cst_fps">(improves speed at cost of FPS)</string>
-    <string name="video_enable_fast_texture_crc">Enable Fast Texture CRC</string>
-    <string name="video_disble_imprv_2d">(disabling improves 2D elements)</string>
-    <string name="video_enable_fast_texture_loading">Enable Fast Texture Loading</string>
-    <string name="video_fixes_crcl_trnstions">(fixes circle transitions)</string>
-    <string name="video_enable_hires_textures">Enable HiRes Textures</string>
-    <string name="video_use_imprtd_txtr_pcks">(use imported texture packs)</string>
-    <string name="video_imprt_txtr_pck_zip_fmt">Import Texture Pack, ZIP format</string>
-    <string name="video_apply_cust_txtr">(apply custom textures to a game)</string>
-    <string name="video_stretch_screen">Stretch Screen</string>
-    <string name="video_may_skew">(may skew aspect ratio)</string>
-    <string name="video_auto_frameskip">Auto Frameskip</string>
-    <string name="video_auto_adjust">(auto-adjusts based on speed)</string>
-    <string name="video_max_frameskip">Max Frameskip</string>
-    <string name="video_disable_auto_fskip">" (disable auto frameskip to set manually)"</string>
-    <string name="video_enable_fog">Enable Fog</string>
-    <string name="video_need_work">(needs work)</string>
-    <string name="video_force_screen_clear">Force Screen Clear</string>
-    <string name="video_clrs_junk_grfx">(clears some junk graphics)</string>
-    <string name="video_enable_alpha_test">Enable Alpha Test</string>
-    <string name="video_disble_fr_spdhck">(disable for speed hack, black textures)</string>
-    <string name="video_hack_z">Hack Z</string>
-    <string name="video_enble_fx_flshng_bckgrnd">(enable to fix flashing background)</string>
-    <string name="video_2xsai_texture_filter">2xSai Texture Filter</string>
-    <string name="video_2xsai_texture_filter_summary">Enable/Disable the use of the 2xSai texture filter</string>
-    
-    <!-- Array used to fill the frameskip ListPreference (do not translate this section) -->
-    <string-array name="video_gles2n64_frameskip_numbers">
-        <item>0</item>
-        <item>1</item>
-        <item>2</item>
-        <item>3</item>
-        <item>4</item>
-        <item>5</item>
-    </string-array>
-
-    <!-- Array to hold the values for the frameskip ListPreference (do not translate this section) -->
-    <string-array name="video_gles2n64_frameskip_values">
-        <item>0</item>
-        <item>1</item>
-        <item>2</item>
-        <item>3</item>
-        <item>4</item>
-        <item>5</item>
-    </string-array>
-    
-    <!-- Virtual Gamepad -->
-    <string name="gamepad_virtual_gamepad">Virtual Gamepad</string>
-    <string name="gamepad_cnfig_virt_gamepad">Configure the virtual gamepad</string>
-    <string name="gamepad_change_layout">Change Layout</string>
-    <string name="gamepad_redraw_all">Redraw All</string>
-    <string name="gamepad_misbut_bug">Slower, fixes missing buttons bug</string>
-    <string name="gamepad_accurate_n64_stick">Accurate N64 Stick</string>
-    <string name="gamepad_analg_as_octgon">Emulate analog as octagon</string>
-    <string name="gamepad_display_fps">Display FPS</string>
-    <string name="gamepad_shw_frm_sec">Show the frames-per-second</string>
-    <string name="gamepad_enable">Enable</string>
-    <string name="gamepad_use_virt_gpad">Use the virtual gamepad</string>
-    <string name="gamepad_import">Import…</string>
-    <string name="gamepad_new_skin">Add new gamepad skin</string>
-
-    <!-- Xperia Play Touchpad -->
-    <string name="touchpad_change">Change</string>
-    <string name="touchpad_enable">Enable</string>
-    <string name="touchpad_use_touchpad">Use the touchpad</string>
-    <string name="touchpad_import">Import…</string>
-    <string name="touchpad_add_new">Add new touchpad skin</string>
-
-    <!-- Dialog Strings -->
-    <string name="are_you_sure">Are you sure?</string>
-    <string name="dialog_yes">Yes</string>
-    <string name="dialog_no">No</string>
-    <string name="restore_info">"All settings and any imported plug-ins, gamepad layouts, or texture packs will be lost!\n\n "
-                              "Saved games and save-states will be backed up and restored.  If there is not enough room "
-                              "in storage to back them up, they will also be lost."</string>
-    <string name="app_credits">"Developers:\n\n"
-                              "- Paul Lamb (paulscode) (ported everything to Android, developed front-end, maintenace, debugging)\n"
-                              "- Ari64 (created core ARM dynarec, provided porting/ debugging assistance.. an assembly savant!)\n"
-                              "- Kris (Metracity) (ported Rice Video plug-in to GLES2, assisted with debugging)\n"
-                              "- Pelya (ported components of SDL to Android, developed data downloader/ unpacker)\n"
-                              "- Epic_bubble (assisted with Xperia Play optimized content, researched useful open-source resources)\n"
-                              "- xperia64 (assisted with EEPROM clock emulation, also researched useful open-source resources)\n"
-                              "- cpasjuste (assisted with dynarec porting from 1.5 to 1.99.4)\n"
-                              "- GTan64 (provided alternate Mupen64Plus core port for comparison, assisted with SDL1.3 porting)\n"
-                              "- Yongzh (improved components of gles2n64, provided alternate Mupen64Plus core port for comparison)\n"
-                              "- ZodTTD (provided alternate gles2n64 port for comparison, helped track down a critical bug)\n"
-                              "- Lioncash (multi-language support, code maintenance)\n"
-                              "- CZero (helped develop accurate octagon analog control algorithm)\n"
-                              "- BuckM (discovered the best analog control radius settings)\n"
-                              "- Orkin, Adventus (GLN64/gles2n64 video plug-in development, port to GLES2)\n"
-                              "- Rice (developed the famous Rice Video plug-in)\n"
-                              "- Hactarux, JttL, Ebenblues, Richard Goedeken (richard42) (Mupen64/Mupen64Plus devs.. the real geniuses!)\n"
-                              "- (many more)\n\n"
-                              "\"Extreme\" Testers:\n\n"
-                              "- Epic_bubble\n"
-                              "- xperia64\n"
-                              "- scorpio16v\n"
-                              "- (way too many more to mention!)\n\n"
-                              "Artwork:\n\n"
-                              "- roymustang16 (virtual gamepad layouts)\n"
-                              "- shuy3n (icons, promotional graphics)\n\n"
-                              "Translators:\n\n"
-                              "- Tom.K (Croatian)\n"
-                              "- muis24 (Dutch)\n"
-                              "- RyDroid (French)\n"
-                              "- scorpio16v (German)\n"
-                              "- Lioncash (Japanese)\n"
-                              "- ToVine (Norwegian)\n"
-                              "- TheMacyp7500 (Portuguese)\n"
-                              "- tofi1106 (Spanish)\n\n"
-                              "Miscellaneous:\n\n"
-                              "- Epic_bubble (promotional video)\n"
-                              "- Potticus (compatibility wiki)"</string>
-</resources>
->>>>>>> 6cc36c6a
+</resources>