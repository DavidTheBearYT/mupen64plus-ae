--- conflicted
+++ resolved
@@ -398,7 +398,6 @@
                         android:key="gles2RiceMipmapping"
                         android:summary="@string/selectedValue"
                         android:title="@string/gles2RiceMipmapping_title" />
-<<<<<<< HEAD
 
                     <paulscode.android.mupen64plusae.persistent.CompatibleListPreference
                             android:defaultValue="@string/gles2RiceScreenUpdate_default"
@@ -408,8 +407,6 @@
                             android:summary="@string/selectedValue"
                             android:title="@string/gles2RiceScreenUpdate_title" />
                         
-=======
->>>>>>> 7100024c
                     <paulscode.android.mupen64plusae.persistent.CompatibleListPreference
                         android:defaultValue="@string/gles2RiceTextureEnhancement_default"
                         android:entries="@array/gles2RiceTextureEnhancement_entries"
