--- conflicted
+++ resolved
@@ -42,26 +42,9 @@
 #include "Video.h"
 #include "version.h"
 
-<<<<<<< HEAD
-//// paulscode, added for SDL linkage:
-#ifdef USE_SDL
-    #include <SDL.h>
+#ifdef PAULSCODE
+#include "ae_bridge.h"
 #endif
-
-#include "ae_bridge.h"
-=======
-#ifdef PAULSCODE
-#include <SDL.h>
-#include <jni.h>
-extern "C" int Android_JNI_GetScreenStretch();
-
-// (part of the screen position in portrait mode feature)
-extern "C" int Android_JNI_GetScreenPosition();
-#define SCREEN_POSITION_BOTTOM      0
-#define SCREEN_POSITION_MIDDLE      1
-#define SCREEN_POSITION_TOP         2
-#endif
->>>>>>> 623b3018
 
 //=======================================================
 // local variables
