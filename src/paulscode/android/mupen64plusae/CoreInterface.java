/**
 * Mupen64PlusAE, an N64 emulator for the Android platform
 * 
 * Copyright (C) 2013 Paul Lamb
 * 
 * This file is part of Mupen64PlusAE.
 * 
 * Mupen64PlusAE is free software: you can redistribute it and/or modify it under the terms of the
 * GNU General Public License as published by the Free Software Foundation, either version 3 of the
 * License, or (at your option) any later version.
 * 
 * Mupen64PlusAE is distributed in the hope that it will be useful, but WITHOUT ANY WARRANTY;
 * without even the implied warranty of MERCHANTABILITY or FITNESS FOR A PARTICULAR PURPOSE. See the
 * GNU General Public License for more details.
 * 
 * You should have received a copy of the GNU General Public License along with Mupen64PlusAE. If
 * not, see <http://www.gnu.org/licenses/>.
 * 
 * Authors: Paul Lamb, littleguy77
 */
package paulscode.android.mupen64plusae;

import paulscode.android.mupen64plusae.persistent.AppData;
import paulscode.android.mupen64plusae.persistent.ConfigFile;
import paulscode.android.mupen64plusae.persistent.UserPrefs;
import paulscode.android.mupen64plusae.util.Notifier;
import android.annotation.TargetApi;
import android.app.Activity;
<<<<<<< HEAD
import android.content.Context;
import android.graphics.Point;
import android.media.AudioFormat;
import android.media.AudioManager;
=======
import android.graphics.PixelFormat;
>>>>>>> 36e2bd28
import android.media.AudioTrack;
import android.os.Vibrator;
import android.text.TextUtils;
import android.util.Log;
import android.view.Display;
import android.view.WindowManager;

/**
 * A class that consolidates all interactions with the emulator core.
 * <p/>
 * It uses a simple startup/shutdown semantic to ensure all objects are properly synchronized before
 * the core launches. This is much cleaner and safer than using public static fields (i.e. globals),
 * since client code need not know how and when to update each global object.
 * 
 * @see CoreInterfaceNative
 */
public class CoreInterface
{
    public interface OnStateCallbackListener
    {
        public void onStateCallback( int paramChanged, int newValue );
    }
    
    // Public constants
    public static final int EMULATOR_STATE_UNKNOWN = 0;
    public static final int EMULATOR_STATE_STOPPED = 1;
    public static final int EMULATOR_STATE_RUNNING = 2;
    public static final int EMULATOR_STATE_PAUSED = 3;

    public static final int M64CORE_EMU_STATE = 1;
    public static final int M64CORE_VIDEO_MODE = 2;
    public static final int M64CORE_SAVESTATE_SLOT = 3;
    public static final int M64CORE_SPEED_FACTOR = 4;
    public static final int M64CORE_SPEED_LIMITER = 5;
    public static final int M64CORE_VIDEO_SIZE = 6;
    public static final int M64CORE_AUDIO_VOLUME = 7;
    public static final int M64CORE_AUDIO_MUTE = 8;
    public static final int M64CORE_INPUT_GAMESHARK = 9;
    public static final int M64CORE_STATE_LOADCOMPLETE = 10;
    public static final int M64CORE_STATE_SAVECOMPLETE = 11;
<<<<<<< HEAD
=======
    
    public static final int PAK_TYPE_NONE   = 1;
    public static final int PAK_TYPE_MEMORY = 2;
    public static final int PAK_TYPE_RUMBLE = 5;
    // @formatter:on
>>>>>>> 36e2bd28
    
    // Private constants
    protected static final long VIBRATE_TIMEOUT = 1000;
    protected static final int COMMAND_CHANGE_TITLE = 1;
    
<<<<<<< HEAD
    // Internals
    private static Activity sActivity = null;
    private static GameSurface sSurface;
    private static Vibrator sVibrator = null;
    private static Thread sAudioThread = null;
    private static AudioTrack sAudioTrack = null;
    private static Object sAudioBuffer;
    private static AppData sAppData = null;
    private static UserPrefs sUserPrefs = null;
    private static OnStateCallbackListener stateCallbackListener = null;
    private static final Object stateCallbackLock = new Object();
    private static String sCheatOptions;
    private static boolean sIsRestarting;
=======
    // External objects from Java side
    protected static Activity sActivity = null;
    protected static GameSurface sSurface = null;
    protected static final Vibrator[] sVibrators = new Vibrator[4];
    protected static AppData sAppData = null;
    protected static UserPrefs sUserPrefs = null;
    protected static OnStateCallbackListener sStateCallbackListener = null;
    
    // Internal flags/caches
    protected static boolean sIsRestarting = false;
    protected static String sCheatOptions = null;
    
    // Threading objects
    protected static Thread sCoreThread;
    protected static Thread sAudioThread = null;
    protected static final Object sStateCallbackLock = new Object();
    
    // Audio objects
    protected static AudioTrack sAudioTrack = null;
    protected static Object sAudioBuffer;
    
    // Frame rate listener
    protected static OnFpsChangedListener sFpsListener;
    protected static int sFpsRecalcPeriod = 0;
    protected static int sFrameCount = -1;
    protected static long sLastFpsTime = 0;
>>>>>>> 36e2bd28
    
    public static void refresh( Activity activity, GameSurface surface )
    {
        sActivity = activity;
        sSurface = surface;
        sAppData = new AppData( sActivity );
        sUserPrefs = new UserPrefs( sActivity );
        syncConfigFiles( sUserPrefs, sAppData );
    }
    
<<<<<<< HEAD
=======
    @TargetApi( 11 )
    public static void registerVibrator( int player, Vibrator vibrator )
    {
        boolean isUseable = AppData.IS_HONEYCOMB ? vibrator.hasVibrator() : true;

        if( isUseable && player > 0 && player < 5 )
        {
            sVibrators[player - 1] = vibrator;
        }
    }
    
    public static void setOnStateCallbackListener( OnStateCallbackListener listener )
    {
        synchronized( sStateCallbackLock )
        {
            sStateCallbackListener = listener;
        }
    }
    
    public static void setOnFpsChangedListener( OnFpsChangedListener fpsListener, int fpsRecalcPeriod )
    {
        sFpsListener = fpsListener;
        sFpsRecalcPeriod = fpsRecalcPeriod;
    }
    
>>>>>>> 36e2bd28
    public static void setStartupMode( String cheatArgs, boolean isRestarting )
    {
        if( cheatArgs != null && isRestarting )
            sCheatOptions = "--cheats " + cheatArgs; // Restart game with selected cheats
        else
            sCheatOptions = null;
        sIsRestarting = isRestarting;
    }
    
    public static boolean isRestarting()
    {
<<<<<<< HEAD
        return sIsRestarting;
    }
    
    /**
     * Constructs any extra parameters to pass to the front-end, based on user preferences
     * 
     * @return Object handle to String containing space-separated parameters.
     */
    public static Object getExtraArgs()
    {
        String extraArgs = "";
        if( !sUserPrefs.isFramelimiterEnabled )
            extraArgs = "--nospeedlimit";
        if( sCheatOptions != null )
            extraArgs = appendArg( extraArgs, sCheatOptions );
        return extraArgs;
=======
        if( sCoreThread == null )
        {
            // Start the core thread if not already running
            sCoreThread = new Thread( new Runnable()
            {
                @Override
                public void run()
                {
                    CoreInterfaceNative.jniInitInput();
                    CoreInterfaceNative.setControllerConfig( 0, sUserPrefs.isPlugged1, sUserPrefs.getPakType( 1 ) );
                    CoreInterfaceNative.setControllerConfig( 1, sUserPrefs.isPlugged2, sUserPrefs.getPakType( 2 ) );
                    CoreInterfaceNative.setControllerConfig( 2, sUserPrefs.isPlugged3, sUserPrefs.getPakType( 3 ) );
                    CoreInterfaceNative.setControllerConfig( 3, sUserPrefs.isPlugged4, sUserPrefs.getPakType( 4 ) );
                    
                    CoreInterfaceNative.init();
                }
            }, "CoreThread" );
            sCoreThread.start();
            
            // Wait for the emulator to start running
            waitForEmuState( CoreInterface.EMULATOR_STATE_RUNNING );
            
            // Auto-load state and resume
            if( !sIsRestarting )
            {
                // Clear the flag so that subsequent calls don't reset
                sIsRestarting = false;
                
                Notifier.showToast( sActivity, R.string.toast_loadingSession );
                CoreInterfaceNative.fileLoadEmulator( sUserPrefs.selectedGameAutoSavefile );
            }
            
            resumeEmulator();
        }
    }
    
    public static void shutdownEmulator()
    {
        if( sCoreThread != null )
        {
            // Pause and auto-save state
            pauseEmulator( true );
            
            // Tell the core to quit
            CoreInterfaceNative.quit();
            
            // Now wait for the core thread to quit
            try
            {
                sCoreThread.join();
            }
            catch( InterruptedException e )
            {
                Log.i( "CoreInterface", "Problem stopping core thread: " + e );
            }
            sCoreThread = null;
        }
        
        // Clean up other resources
        CoreInterfaceNative.audioQuit();
    }
    
    public static void resumeEmulator()
    {
        if( sCoreThread != null )
        {
            CoreInterfaceNative.resumeEmulator();
        }
    }
    
    public static void pauseEmulator( boolean autoSave )
    {
        if( sCoreThread != null )
        {
            CoreInterfaceNative.pauseEmulator();
            
            // Auto-save in case device doesn't resume properly (e.g. OS kills process, battery dies, etc.)
            if( autoSave )
            {
                Notifier.showToast( sActivity, R.string.toast_savingSession );
                CoreInterfaceNative.fileSaveEmulator( sUserPrefs.selectedGameAutoSavefile );
            }
        }
    }
    
    @SuppressWarnings( "deprecation" )
    public static void onResize( int format, int width, int height )
    {
        int sdlFormat = 0x85151002; // SDL_PIXELFORMAT_RGB565 by default
        switch( format )
        {
            case PixelFormat.A_8:
                break;
            case PixelFormat.LA_88:
                break;
            case PixelFormat.L_8:
                break;
            case PixelFormat.RGBA_4444:
                sdlFormat = 0x85421002; // SDL_PIXELFORMAT_RGBA4444
                break;
            case PixelFormat.RGBA_5551:
                sdlFormat = 0x85441002; // SDL_PIXELFORMAT_RGBA5551
                break;
            case PixelFormat.RGBA_8888:
                sdlFormat = 0x86462004; // SDL_PIXELFORMAT_RGBA8888
                break;
            case PixelFormat.RGBX_8888:
                sdlFormat = 0x86262004; // SDL_PIXELFORMAT_RGBX8888
                break;
            case PixelFormat.RGB_332:
                sdlFormat = 0x84110801; // SDL_PIXELFORMAT_RGB332
                break;
            case PixelFormat.RGB_565:
                sdlFormat = 0x85151002; // SDL_PIXELFORMAT_RGB565
                break;
            case PixelFormat.RGB_888:
                // Not sure this is right, maybe SDL_PIXELFORMAT_RGB24 instead?
                sdlFormat = 0x86161804; // SDL_PIXELFORMAT_RGB888
                break;
            case PixelFormat.OPAQUE:
                /*
                 * TODO: Not sure this is right, Android API says,
                 * "System chooses an opaque format", but how do we know which one??
                 */
                break;
            default:
                Log.w( "CoreInterface", "Pixel format unknown: " + format );
                break;
        }
        CoreInterfaceNative.onResize( width, height, sdlFormat );
>>>>>>> 36e2bd28
    }
    
    private static String appendArg( String prev, String arg )
    {
        if( TextUtils.isEmpty( prev ) )
            return arg;
        return prev + " " + arg;
    }
    
<<<<<<< HEAD
    public static boolean initEGL( int majorVersion, int minorVersion )
    {
        return sSurface.initEGL( majorVersion, minorVersion );
    }
    
    public static void flipEGL()
    {
        sSurface.flipEGL();
    }
    
    public static boolean getAutoFrameSkip()
    {
        return sUserPrefs.isGles2N64AutoFrameskipEnabled;
    }
    
    public static int getMaxFrameSkip()
    {
        return sUserPrefs.gles2N64MaxFrameskip;
    }
    
    public static boolean getScreenStretch()
    {
        return sUserPrefs.isStretched;
    }
    
    public static int getScreenPosition()
    {
        return sUserPrefs.videoPosition;
    }
    
    public static boolean useRGBA8888()
    {
        return sUserPrefs.isRgba8888;
    }
    
    public static int getHardwareType()
    {
        int autoDetected = sAppData.hardwareInfo.hardwareType;
        int overridden = sUserPrefs.videoHardwareType;
        return overridden < 0 ? autoDetected : overridden;
    }
    
    public static Object getDataDir()
    {
        return sAppData.dataDir;
    }
    
    public static Object getRomPath()
    {
        String selectedGame = sUserPrefs.selectedGame;
        boolean isSelectedGameNull = selectedGame == null || !( new File( selectedGame ) ).exists();
        boolean isSelectedGameZipped = !isSelectedGameNull
                && selectedGame.length() > 3
                && selectedGame.substring( selectedGame.length() - 3, selectedGame.length() )
                        .equalsIgnoreCase( "zip" );
        
        if( sActivity == null )
            return null;
        
        if( isSelectedGameNull )
        {
            SafeMethods.exit( "Invalid ROM", sActivity, 2000 );
        }
        else if( isSelectedGameZipped )
        {
            // Create the temp folder if it doesn't exist:
            String tmpFolderName = sAppData.dataDir + "/tmp";
            File tmpFolder = new File( tmpFolderName );
            tmpFolder.mkdir();
            
            // Clear the folder if anything is in there:
            String[] children = tmpFolder.list();
            for( String child : children )
            {
                FileUtil.deleteFolder( new File( tmpFolder, child ) );
            }
            
            // Unzip the ROM
            String selectedGameUnzipped = Utility.unzipFirstROM( new File( selectedGame ),
                    tmpFolderName );
            if( selectedGameUnzipped == null )
            {
                Log.v( "CoreInterface", "Cannot play zipped ROM: '" + selectedGame + "'" );
                
                Notifier.clear();
                
                if( ErrorLogger.hasError() )
                    ErrorLogger.putLastError( "OPEN_ROM", "fail_crash" );
                
                // Kick back out to the main menu
                sActivity.finish();
            }
            else
            {
                return selectedGameUnzipped;
            }
        }
        return selectedGame;
    }
    
    public static void setOnStateCallbackListener( OnStateCallbackListener listener )
    {
        synchronized( stateCallbackLock )
        {
            stateCallbackListener = listener;
        }
    }
    
    public static void stateCallback( int paramChanged, int newValue )
    {
        synchronized( stateCallbackLock )
        {
            if( stateCallbackListener != null )
                stateCallbackListener.onStateCallback( paramChanged, newValue );
        }
    }
    
    public static void waitForEmuState( int state )
    {
        final int waitState = state;
        final Object lock = new Object();
        setOnStateCallbackListener( new OnStateCallbackListener()
        {
            @Override
            public void onStateCallback( int paramChanged, int newValue )
            {
                if( paramChanged == M64CORE_EMU_STATE && newValue == waitState )
                {
                    setOnStateCallbackListener( null );
                    synchronized( lock )
                    {
                        lock.notify();
                    }
                }
            }
        } );
        
        synchronized( lock )
        {
            try
            {
                lock.wait();
            }
            catch( InterruptedException ignored )
            {
            }
        }
    }
    
    public static void runOnUiThread( Runnable action )
    {
        if( sActivity != null )
            sActivity.runOnUiThread( action );
    }
    
    public static void setActivityTitle( String title )
    {
        sendCommand( COMMAND_CHANGE_TITLE, title );
    }
    
    public static void showToast( String message )
    {
        if( sActivity != null )
            Notifier.showToast( sActivity, message );
    }
    
    public static void vibrate( boolean active )
    {
        if( sVibrator == null )
            return;
        if( active )
            sVibrator.vibrate( VIBRATE_PATTERN, 0 );
        else
            sVibrator.cancel();
    }
    
    public static Object audioInit( int sampleRate, boolean is16Bit, boolean isStereo,
            int desiredFrames )
    {
        int channelConfig = isStereo
                ? AudioFormat.CHANNEL_OUT_STEREO
                : AudioFormat.CHANNEL_OUT_MONO;
        int audioFormat = is16Bit ? AudioFormat.ENCODING_PCM_16BIT : AudioFormat.ENCODING_PCM_8BIT;
        int frameSize = ( isStereo ? 2 : 1 ) * ( is16Bit ? 2 : 1 );
        
        // Let the user pick a larger buffer if they really want -- but ye
        // gods they probably shouldn't, the minimums are horrifyingly high
        // latency already
        desiredFrames = Math
                .max( desiredFrames,
                        ( AudioTrack.getMinBufferSize( sampleRate, channelConfig, audioFormat )
                                + frameSize - 1 )
                                / frameSize );
        
        sAudioTrack = new AudioTrack( AudioManager.STREAM_MUSIC, sampleRate, channelConfig,
                audioFormat, desiredFrames * frameSize, AudioTrack.MODE_STREAM );
        
        audioStartThread();
        
        if( is16Bit )
        {
            sAudioBuffer = new short[desiredFrames * ( isStereo ? 2 : 1 )];
        }
        else
        {
            sAudioBuffer = new byte[desiredFrames * ( isStereo ? 2 : 1 )];
        }
        return sAudioBuffer;
    }
    
    public static void audioWriteShortBuffer( short[] buffer )
    {
        for( int i = 0; i < buffer.length; )
        {
            int result = sAudioTrack.write( buffer, i, buffer.length - i );
            if( result > 0 )
            {
                i += result;
            }
            else if( result == 0 )
            {
                SafeMethods.sleep( 1 );
            }
            else
            {
                Log.w( "CoreInterface", "SDL Audio: Error returned from write(short[])" );
                return;
            }
        }
    }
    
    public static void audioWriteByteBuffer( byte[] buffer )
    {
        for( int i = 0; i < buffer.length; )
        {
            int result = sAudioTrack.write( buffer, i, buffer.length - i );
            if( result > 0 )
            {
                i += result;
            }
            else if( result == 0 )
            {
                SafeMethods.sleep( 1 );
            }
            else
            {
                Log.w( "CoreInterface", "SDL Audio: Error returned from write(byte[])" );
                return;
            }
        }
    }
    
    public static void audioQuit()
    {
        if( sAudioThread != null )
        {
            try
            {
                sAudioThread.join();
            }
            catch( Exception e )
            {
                Log.v( "CoreInterface", "Problem stopping audio thread: " + e );
            }
            sAudioThread = null;
            
            // Log.v("CoreInterface", "Finished waiting for audio thread");
        }
        
        if( sAudioTrack != null )
        {
            sAudioTrack.stop();
            sAudioTrack = null;
        }
    }
    
    private static void audioStartThread()
    {
        sAudioThread = new Thread( new Runnable()
        {
            @Override
            public void run()
            {
                try
                {
                    sAudioTrack.play();
                    NativeMethods.runAudioThread();
                }
                catch( IllegalStateException ise )
                {
                    Log.e( "CoreInterface", "audioStartThread IllegalStateException", ise );
                }
            }
        }, "Audio Thread" );
        
        // I'd take REALTIME if I could get it!
        sAudioThread.setPriority( Thread.MAX_PRIORITY );
        sAudioThread.start();
    }
    
=======
>>>>>>> 36e2bd28
    /**
     * Populates the core configuration files with the user preferences.
     */
    private static void syncConfigFiles( UserPrefs user, AppData appData )
    {
        //@formatter:off
        
        // Core and GLES2RICE config file
        ConfigFile mupen64plus_cfg = new ConfigFile( appData.mupen64plus_cfg );
        mupen64plus_cfg.put( "Core", "Version", "1.00" );
        mupen64plus_cfg.put( "Core", "OnScreenDisplay", "False" );
        mupen64plus_cfg.put( "Core", "R4300Emulator", user.r4300Emulator );
        mupen64plus_cfg.put( "Core", "NoCompiledJump", "False" );
        mupen64plus_cfg.put( "Core", "DisableExtraMem", "False" );
        mupen64plus_cfg.put( "Core", "AutoStateSlotIncrement", "False" );
        mupen64plus_cfg.put( "Core", "EnableDebugger", "False" );
        mupen64plus_cfg.put( "Core", "CurrentStateSlot", "0" );
        mupen64plus_cfg.put( "Core", "ScreenshotPath", "\"\"" );
        mupen64plus_cfg.put( "Core", "SaveStatePath", '"' + user.slotSaveDir + '"' );
        mupen64plus_cfg.put( "Core", "SharedDataPath", "\"\"" );

        mupen64plus_cfg.put( "CoreEvents", "Version", "1.00" );
        mupen64plus_cfg.put( "CoreEvents", "Kbd Mapping Stop", "0" );
        mupen64plus_cfg.put( "CoreEvents", "Kbd Mapping Fullscreen", "0" );
        mupen64plus_cfg.put( "CoreEvents", "Kbd Mapping Save State", "0" );
        mupen64plus_cfg.put( "CoreEvents", "Kbd Mapping Load State", "0" );
        mupen64plus_cfg.put( "CoreEvents", "Kbd Mapping Increment Slot", "0" );
        mupen64plus_cfg.put( "CoreEvents", "Kbd Mapping Reset", "0" );
        mupen64plus_cfg.put( "CoreEvents", "Kbd Mapping Speed Down", "0" );
        mupen64plus_cfg.put( "CoreEvents", "Kbd Mapping Speed Up", "0" );
        mupen64plus_cfg.put( "CoreEvents", "Kbd Mapping Screenshot", "0" );
        mupen64plus_cfg.put( "CoreEvents", "Kbd Mapping Pause", "0" );
        mupen64plus_cfg.put( "CoreEvents", "Kbd Mapping Mute", "0" );
        mupen64plus_cfg.put( "CoreEvents", "Kbd Mapping Increase Volume", "0" );
        mupen64plus_cfg.put( "CoreEvents", "Kbd Mapping Decrease Volume", "0" );
        mupen64plus_cfg.put( "CoreEvents", "Kbd Mapping Fast Forward", "0" );
        mupen64plus_cfg.put( "CoreEvents", "Kbd Mapping Frame Advance", "0" );
        mupen64plus_cfg.put( "CoreEvents", "Kbd Mapping Gameshark", "0" );

        mupen64plus_cfg.put( "Audio-SDL", "Version", "1.00" );
        mupen64plus_cfg.put( "Audio-SDL", "SWAP_CHANNELS", booleanToString( user.audioSwapChannels ) );
        mupen64plus_cfg.put( "Audio-SDL", "RESAMPLE", user.audioResampleAlg);
        
        mupen64plus_cfg.put( "UI-Console", "Version", "1.00" );
        mupen64plus_cfg.put( "UI-Console", "PluginDir", '"' + appData.libsDir + '"' );
        mupen64plus_cfg.put( "UI-Console", "VideoPlugin", '"' + user.videoPlugin.path + '"' );
        mupen64plus_cfg.put( "UI-Console", "AudioPlugin", '"' + user.audioPlugin.path + '"' );
        mupen64plus_cfg.put( "UI-Console", "InputPlugin", '"' + user.inputPlugin.path + '"' );
        mupen64plus_cfg.put( "UI-Console", "RspPlugin", '"' + user.rspPlugin.path + '"' );

        mupen64plus_cfg.put( "Video-General", "Version", "1.00" );
<<<<<<< HEAD
        
        Display display = sActivity.getWindowManager().getDefaultDisplay();
        Point size = new Point();
        display.getSize(size);
        mupen64plus_cfg.put( "Video-General", "ScreenWidth", size.x + "" );
        mupen64plus_cfg.put( "Video-General", "ScreenHeight", size.y + "" );
        
=======
        mupen64plus_cfg.put( "Video-General", "ScreenWidth", "800" );
        mupen64plus_cfg.put( "Video-General", "ScreenHeight", "480" );
>>>>>>> 36e2bd28
        
        mupen64plus_cfg.put( "Video-Rice", "Version", "1.00" );
        mupen64plus_cfg.put( "Video-Rice", "SkipFrame", booleanToString( user.isGles2RiceAutoFrameskipEnabled ) );
        mupen64plus_cfg.put( "Video-Rice", "FastTextureLoading", booleanToString( user.isGles2RiceFastTextureLoadingEnabled ) );
        mupen64plus_cfg.put( "Video-Rice", "FastTextureCRC", booleanToString( user.isGles2RiceFastTextureCrcEnabled ) );
        mupen64plus_cfg.put( "Video-Rice", "LoadHiResTextures", booleanToString( user.isGles2RiceHiResTexturesEnabled ) );
        mupen64plus_cfg.put( "Video-Rice", "Mipmapping", user.gles2RiceMipmappingAlg );
        mupen64plus_cfg.put( "Video-Rice", "ScreenUpdateSetting", user.gles2RiceScreenUpdateType );
        mupen64plus_cfg.put( "Video-Rice", "TextureEnhancement", user.gles2RiceTextureEnhancement );
<<<<<<< HEAD

=======
        mupen64plus_cfg.put( "Video-Rice", "TextureEnhancementControl", "1" );
    
>>>>>>> 36e2bd28
        if(user.isGles2RiceForceTextureFilterEnabled)
            mupen64plus_cfg.put( "Video-Rice", "ForceTextureFilter", "2");
        else
            mupen64plus_cfg.put( "Video-Rice", "ForceTextureFilter", "0");
        
<<<<<<< HEAD
        syncConfigFileInputs( mupen64plus_cfg, user.isPlugged1, 1);
        syncConfigFileInputs( mupen64plus_cfg, user.isPlugged2, 2);
        syncConfigFileInputs( mupen64plus_cfg, user.isPlugged3, 3);
        syncConfigFileInputs( mupen64plus_cfg, user.isPlugged4, 4);

=======
>>>>>>> 36e2bd28
        mupen64plus_cfg.save();
        
        // GLES2N64 config file
        ConfigFile gles2n64_conf = new ConfigFile( appData.gles2n64_conf );
        gles2n64_conf.put( "[<sectionless!>]", "enable fog", booleanToString( user.isGles2N64FogEnabled ) );
        gles2n64_conf.put( "[<sectionless!>]", "enable alpha test", booleanToString( user.isGles2N64AlphaTestEnabled ) );
        gles2n64_conf.put( "[<sectionless!>]", "force screen clear", booleanToString( user.isGles2N64ScreenClearEnabled ) );
        gles2n64_conf.put( "[<sectionless!>]", "hack z", booleanToString( !user.isGles2N64DepthTestEnabled ) ); // hack z enabled means that depth test is disabled
        gles2n64_conf.save();        
        //@formatter:on
    }
    
    private static String booleanToString( boolean b )
    {
        return b ? "1" : "0";
    }
<<<<<<< HEAD
    
    private static final Handler commandHandler = new Handler()
    {
        @Override
        public void handleMessage( Message msg )
        {
            if( msg.arg1 == COMMAND_CHANGE_TITLE )
            {
                sActivity.setTitle( (CharSequence) msg.obj );
            }
        }
    };
    
    private static void sendCommand( int command, Object data )
    {
        Message msg = commandHandler.obtainMessage();
        msg.arg1 = command;
        msg.obj = data;
        commandHandler.sendMessage( msg );
    }
=======
>>>>>>> 36e2bd28
}<|MERGE_RESOLUTION|>--- conflicted
+++ resolved
@@ -26,20 +26,12 @@
 import paulscode.android.mupen64plusae.util.Notifier;
 import android.annotation.TargetApi;
 import android.app.Activity;
-<<<<<<< HEAD
-import android.content.Context;
+import android.graphics.PixelFormat;
 import android.graphics.Point;
-import android.media.AudioFormat;
-import android.media.AudioManager;
-=======
-import android.graphics.PixelFormat;
->>>>>>> 36e2bd28
 import android.media.AudioTrack;
 import android.os.Vibrator;
-import android.text.TextUtils;
 import android.util.Log;
 import android.view.Display;
-import android.view.WindowManager;
 
 /**
  * A class that consolidates all interactions with the emulator core.
@@ -54,54 +46,53 @@
 {
     public interface OnStateCallbackListener
     {
+        /**
+         * Called when an emulator state/parameter has changed
+         * 
+         * @param paramChanged The parameter ID.
+         * @param newValue The new value of the parameter.
+         */
         public void onStateCallback( int paramChanged, int newValue );
     }
     
+    public interface OnFpsChangedListener
+    {
+        /**
+         * Called when the frame rate has changed.
+         * 
+         * @param newValue The new FPS value.
+         */
+        public void onFpsChanged( int newValue );
+    }
+    
     // Public constants
+    // @formatter:off
     public static final int EMULATOR_STATE_UNKNOWN = 0;
     public static final int EMULATOR_STATE_STOPPED = 1;
     public static final int EMULATOR_STATE_RUNNING = 2;
-    public static final int EMULATOR_STATE_PAUSED = 3;
-
-    public static final int M64CORE_EMU_STATE = 1;
-    public static final int M64CORE_VIDEO_MODE = 2;
-    public static final int M64CORE_SAVESTATE_SLOT = 3;
-    public static final int M64CORE_SPEED_FACTOR = 4;
-    public static final int M64CORE_SPEED_LIMITER = 5;
-    public static final int M64CORE_VIDEO_SIZE = 6;
-    public static final int M64CORE_AUDIO_VOLUME = 7;
-    public static final int M64CORE_AUDIO_MUTE = 8;
-    public static final int M64CORE_INPUT_GAMESHARK = 9;
+    public static final int EMULATOR_STATE_PAUSED  = 3;
+    
+    public static final int M64CORE_EMU_STATE          = 1;
+    public static final int M64CORE_VIDEO_MODE         = 2;
+    public static final int M64CORE_SAVESTATE_SLOT     = 3;
+    public static final int M64CORE_SPEED_FACTOR       = 4;
+    public static final int M64CORE_SPEED_LIMITER      = 5;
+    public static final int M64CORE_VIDEO_SIZE         = 6;
+    public static final int M64CORE_AUDIO_VOLUME       = 7;
+    public static final int M64CORE_AUDIO_MUTE         = 8;
+    public static final int M64CORE_INPUT_GAMESHARK    = 9;
     public static final int M64CORE_STATE_LOADCOMPLETE = 10;
     public static final int M64CORE_STATE_SAVECOMPLETE = 11;
-<<<<<<< HEAD
-=======
     
     public static final int PAK_TYPE_NONE   = 1;
     public static final int PAK_TYPE_MEMORY = 2;
     public static final int PAK_TYPE_RUMBLE = 5;
     // @formatter:on
->>>>>>> 36e2bd28
     
     // Private constants
     protected static final long VIBRATE_TIMEOUT = 1000;
     protected static final int COMMAND_CHANGE_TITLE = 1;
     
-<<<<<<< HEAD
-    // Internals
-    private static Activity sActivity = null;
-    private static GameSurface sSurface;
-    private static Vibrator sVibrator = null;
-    private static Thread sAudioThread = null;
-    private static AudioTrack sAudioTrack = null;
-    private static Object sAudioBuffer;
-    private static AppData sAppData = null;
-    private static UserPrefs sUserPrefs = null;
-    private static OnStateCallbackListener stateCallbackListener = null;
-    private static final Object stateCallbackLock = new Object();
-    private static String sCheatOptions;
-    private static boolean sIsRestarting;
-=======
     // External objects from Java side
     protected static Activity sActivity = null;
     protected static GameSurface sSurface = null;
@@ -128,7 +119,6 @@
     protected static int sFpsRecalcPeriod = 0;
     protected static int sFrameCount = -1;
     protected static long sLastFpsTime = 0;
->>>>>>> 36e2bd28
     
     public static void refresh( Activity activity, GameSurface surface )
     {
@@ -139,8 +129,6 @@
         syncConfigFiles( sUserPrefs, sAppData );
     }
     
-<<<<<<< HEAD
-=======
     @TargetApi( 11 )
     public static void registerVibrator( int player, Vibrator vibrator )
     {
@@ -166,7 +154,6 @@
         sFpsRecalcPeriod = fpsRecalcPeriod;
     }
     
->>>>>>> 36e2bd28
     public static void setStartupMode( String cheatArgs, boolean isRestarting )
     {
         if( cheatArgs != null && isRestarting )
@@ -176,26 +163,8 @@
         sIsRestarting = isRestarting;
     }
     
-    public static boolean isRestarting()
-    {
-<<<<<<< HEAD
-        return sIsRestarting;
-    }
-    
-    /**
-     * Constructs any extra parameters to pass to the front-end, based on user preferences
-     * 
-     * @return Object handle to String containing space-separated parameters.
-     */
-    public static Object getExtraArgs()
-    {
-        String extraArgs = "";
-        if( !sUserPrefs.isFramelimiterEnabled )
-            extraArgs = "--nospeedlimit";
-        if( sCheatOptions != null )
-            extraArgs = appendArg( extraArgs, sCheatOptions );
-        return extraArgs;
-=======
+    public static void startupEmulator()
+    {
         if( sCoreThread == null )
         {
             // Start the core thread if not already running
@@ -326,144 +295,17 @@
                 break;
         }
         CoreInterfaceNative.onResize( width, height, sdlFormat );
->>>>>>> 36e2bd28
-    }
-    
-    private static String appendArg( String prev, String arg )
-    {
-        if( TextUtils.isEmpty( prev ) )
-            return arg;
-        return prev + " " + arg;
-    }
-    
-<<<<<<< HEAD
-    public static boolean initEGL( int majorVersion, int minorVersion )
-    {
-        return sSurface.initEGL( majorVersion, minorVersion );
-    }
-    
-    public static void flipEGL()
-    {
-        sSurface.flipEGL();
-    }
-    
-    public static boolean getAutoFrameSkip()
-    {
-        return sUserPrefs.isGles2N64AutoFrameskipEnabled;
-    }
-    
-    public static int getMaxFrameSkip()
-    {
-        return sUserPrefs.gles2N64MaxFrameskip;
-    }
-    
-    public static boolean getScreenStretch()
-    {
-        return sUserPrefs.isStretched;
-    }
-    
-    public static int getScreenPosition()
-    {
-        return sUserPrefs.videoPosition;
-    }
-    
-    public static boolean useRGBA8888()
-    {
-        return sUserPrefs.isRgba8888;
-    }
-    
-    public static int getHardwareType()
-    {
-        int autoDetected = sAppData.hardwareInfo.hardwareType;
-        int overridden = sUserPrefs.videoHardwareType;
-        return overridden < 0 ? autoDetected : overridden;
-    }
-    
-    public static Object getDataDir()
-    {
-        return sAppData.dataDir;
-    }
-    
-    public static Object getRomPath()
-    {
-        String selectedGame = sUserPrefs.selectedGame;
-        boolean isSelectedGameNull = selectedGame == null || !( new File( selectedGame ) ).exists();
-        boolean isSelectedGameZipped = !isSelectedGameNull
-                && selectedGame.length() > 3
-                && selectedGame.substring( selectedGame.length() - 3, selectedGame.length() )
-                        .equalsIgnoreCase( "zip" );
-        
-        if( sActivity == null )
-            return null;
-        
-        if( isSelectedGameNull )
-        {
-            SafeMethods.exit( "Invalid ROM", sActivity, 2000 );
-        }
-        else if( isSelectedGameZipped )
-        {
-            // Create the temp folder if it doesn't exist:
-            String tmpFolderName = sAppData.dataDir + "/tmp";
-            File tmpFolder = new File( tmpFolderName );
-            tmpFolder.mkdir();
-            
-            // Clear the folder if anything is in there:
-            String[] children = tmpFolder.list();
-            for( String child : children )
-            {
-                FileUtil.deleteFolder( new File( tmpFolder, child ) );
-            }
-            
-            // Unzip the ROM
-            String selectedGameUnzipped = Utility.unzipFirstROM( new File( selectedGame ),
-                    tmpFolderName );
-            if( selectedGameUnzipped == null )
-            {
-                Log.v( "CoreInterface", "Cannot play zipped ROM: '" + selectedGame + "'" );
-                
-                Notifier.clear();
-                
-                if( ErrorLogger.hasError() )
-                    ErrorLogger.putLastError( "OPEN_ROM", "fail_crash" );
-                
-                // Kick back out to the main menu
-                sActivity.finish();
-            }
-            else
-            {
-                return selectedGameUnzipped;
-            }
-        }
-        return selectedGame;
-    }
-    
-    public static void setOnStateCallbackListener( OnStateCallbackListener listener )
-    {
-        synchronized( stateCallbackLock )
-        {
-            stateCallbackListener = listener;
-        }
-    }
-    
-    public static void stateCallback( int paramChanged, int newValue )
-    {
-        synchronized( stateCallbackLock )
-        {
-            if( stateCallbackListener != null )
-                stateCallbackListener.onStateCallback( paramChanged, newValue );
-        }
-    }
-    
-    public static void waitForEmuState( int state )
-    {
-        final int waitState = state;
+    }
+    
+    public static void waitForEmuState( final int state )
+    {
         final Object lock = new Object();
         setOnStateCallbackListener( new OnStateCallbackListener()
         {
             @Override
             public void onStateCallback( int paramChanged, int newValue )
             {
-                if( paramChanged == M64CORE_EMU_STATE && newValue == waitState )
+                if( paramChanged == M64CORE_EMU_STATE && newValue == state )
                 {
                     setOnStateCallbackListener( null );
                     synchronized( lock )
@@ -486,159 +328,6 @@
         }
     }
     
-    public static void runOnUiThread( Runnable action )
-    {
-        if( sActivity != null )
-            sActivity.runOnUiThread( action );
-    }
-    
-    public static void setActivityTitle( String title )
-    {
-        sendCommand( COMMAND_CHANGE_TITLE, title );
-    }
-    
-    public static void showToast( String message )
-    {
-        if( sActivity != null )
-            Notifier.showToast( sActivity, message );
-    }
-    
-    public static void vibrate( boolean active )
-    {
-        if( sVibrator == null )
-            return;
-        if( active )
-            sVibrator.vibrate( VIBRATE_PATTERN, 0 );
-        else
-            sVibrator.cancel();
-    }
-    
-    public static Object audioInit( int sampleRate, boolean is16Bit, boolean isStereo,
-            int desiredFrames )
-    {
-        int channelConfig = isStereo
-                ? AudioFormat.CHANNEL_OUT_STEREO
-                : AudioFormat.CHANNEL_OUT_MONO;
-        int audioFormat = is16Bit ? AudioFormat.ENCODING_PCM_16BIT : AudioFormat.ENCODING_PCM_8BIT;
-        int frameSize = ( isStereo ? 2 : 1 ) * ( is16Bit ? 2 : 1 );
-        
-        // Let the user pick a larger buffer if they really want -- but ye
-        // gods they probably shouldn't, the minimums are horrifyingly high
-        // latency already
-        desiredFrames = Math
-                .max( desiredFrames,
-                        ( AudioTrack.getMinBufferSize( sampleRate, channelConfig, audioFormat )
-                                + frameSize - 1 )
-                                / frameSize );
-        
-        sAudioTrack = new AudioTrack( AudioManager.STREAM_MUSIC, sampleRate, channelConfig,
-                audioFormat, desiredFrames * frameSize, AudioTrack.MODE_STREAM );
-        
-        audioStartThread();
-        
-        if( is16Bit )
-        {
-            sAudioBuffer = new short[desiredFrames * ( isStereo ? 2 : 1 )];
-        }
-        else
-        {
-            sAudioBuffer = new byte[desiredFrames * ( isStereo ? 2 : 1 )];
-        }
-        return sAudioBuffer;
-    }
-    
-    public static void audioWriteShortBuffer( short[] buffer )
-    {
-        for( int i = 0; i < buffer.length; )
-        {
-            int result = sAudioTrack.write( buffer, i, buffer.length - i );
-            if( result > 0 )
-            {
-                i += result;
-            }
-            else if( result == 0 )
-            {
-                SafeMethods.sleep( 1 );
-            }
-            else
-            {
-                Log.w( "CoreInterface", "SDL Audio: Error returned from write(short[])" );
-                return;
-            }
-        }
-    }
-    
-    public static void audioWriteByteBuffer( byte[] buffer )
-    {
-        for( int i = 0; i < buffer.length; )
-        {
-            int result = sAudioTrack.write( buffer, i, buffer.length - i );
-            if( result > 0 )
-            {
-                i += result;
-            }
-            else if( result == 0 )
-            {
-                SafeMethods.sleep( 1 );
-            }
-            else
-            {
-                Log.w( "CoreInterface", "SDL Audio: Error returned from write(byte[])" );
-                return;
-            }
-        }
-    }
-    
-    public static void audioQuit()
-    {
-        if( sAudioThread != null )
-        {
-            try
-            {
-                sAudioThread.join();
-            }
-            catch( Exception e )
-            {
-                Log.v( "CoreInterface", "Problem stopping audio thread: " + e );
-            }
-            sAudioThread = null;
-            
-            // Log.v("CoreInterface", "Finished waiting for audio thread");
-        }
-        
-        if( sAudioTrack != null )
-        {
-            sAudioTrack.stop();
-            sAudioTrack = null;
-        }
-    }
-    
-    private static void audioStartThread()
-    {
-        sAudioThread = new Thread( new Runnable()
-        {
-            @Override
-            public void run()
-            {
-                try
-                {
-                    sAudioTrack.play();
-                    NativeMethods.runAudioThread();
-                }
-                catch( IllegalStateException ise )
-                {
-                    Log.e( "CoreInterface", "audioStartThread IllegalStateException", ise );
-                }
-            }
-        }, "Audio Thread" );
-        
-        // I'd take REALTIME if I could get it!
-        sAudioThread.setPriority( Thread.MAX_PRIORITY );
-        sAudioThread.start();
-    }
-    
-=======
->>>>>>> 36e2bd28
     /**
      * Populates the core configuration files with the user preferences.
      */
@@ -659,7 +348,7 @@
         mupen64plus_cfg.put( "Core", "ScreenshotPath", "\"\"" );
         mupen64plus_cfg.put( "Core", "SaveStatePath", '"' + user.slotSaveDir + '"' );
         mupen64plus_cfg.put( "Core", "SharedDataPath", "\"\"" );
-
+    
         mupen64plus_cfg.put( "CoreEvents", "Version", "1.00" );
         mupen64plus_cfg.put( "CoreEvents", "Kbd Mapping Stop", "0" );
         mupen64plus_cfg.put( "CoreEvents", "Kbd Mapping Fullscreen", "0" );
@@ -677,7 +366,7 @@
         mupen64plus_cfg.put( "CoreEvents", "Kbd Mapping Fast Forward", "0" );
         mupen64plus_cfg.put( "CoreEvents", "Kbd Mapping Frame Advance", "0" );
         mupen64plus_cfg.put( "CoreEvents", "Kbd Mapping Gameshark", "0" );
-
+    
         mupen64plus_cfg.put( "Audio-SDL", "Version", "1.00" );
         mupen64plus_cfg.put( "Audio-SDL", "SWAP_CHANNELS", booleanToString( user.audioSwapChannels ) );
         mupen64plus_cfg.put( "Audio-SDL", "RESAMPLE", user.audioResampleAlg);
@@ -688,20 +377,14 @@
         mupen64plus_cfg.put( "UI-Console", "AudioPlugin", '"' + user.audioPlugin.path + '"' );
         mupen64plus_cfg.put( "UI-Console", "InputPlugin", '"' + user.inputPlugin.path + '"' );
         mupen64plus_cfg.put( "UI-Console", "RspPlugin", '"' + user.rspPlugin.path + '"' );
-
+    
         mupen64plus_cfg.put( "Video-General", "Version", "1.00" );
-<<<<<<< HEAD
         
         Display display = sActivity.getWindowManager().getDefaultDisplay();
         Point size = new Point();
         display.getSize(size);
         mupen64plus_cfg.put( "Video-General", "ScreenWidth", size.x + "" );
         mupen64plus_cfg.put( "Video-General", "ScreenHeight", size.y + "" );
-        
-=======
-        mupen64plus_cfg.put( "Video-General", "ScreenWidth", "800" );
-        mupen64plus_cfg.put( "Video-General", "ScreenHeight", "480" );
->>>>>>> 36e2bd28
         
         mupen64plus_cfg.put( "Video-Rice", "Version", "1.00" );
         mupen64plus_cfg.put( "Video-Rice", "SkipFrame", booleanToString( user.isGles2RiceAutoFrameskipEnabled ) );
@@ -711,25 +394,13 @@
         mupen64plus_cfg.put( "Video-Rice", "Mipmapping", user.gles2RiceMipmappingAlg );
         mupen64plus_cfg.put( "Video-Rice", "ScreenUpdateSetting", user.gles2RiceScreenUpdateType );
         mupen64plus_cfg.put( "Video-Rice", "TextureEnhancement", user.gles2RiceTextureEnhancement );
-<<<<<<< HEAD
-
-=======
         mupen64plus_cfg.put( "Video-Rice", "TextureEnhancementControl", "1" );
     
->>>>>>> 36e2bd28
         if(user.isGles2RiceForceTextureFilterEnabled)
             mupen64plus_cfg.put( "Video-Rice", "ForceTextureFilter", "2");
         else
             mupen64plus_cfg.put( "Video-Rice", "ForceTextureFilter", "0");
         
-<<<<<<< HEAD
-        syncConfigFileInputs( mupen64plus_cfg, user.isPlugged1, 1);
-        syncConfigFileInputs( mupen64plus_cfg, user.isPlugged2, 2);
-        syncConfigFileInputs( mupen64plus_cfg, user.isPlugged3, 3);
-        syncConfigFileInputs( mupen64plus_cfg, user.isPlugged4, 4);
-
-=======
->>>>>>> 36e2bd28
         mupen64plus_cfg.save();
         
         // GLES2N64 config file
@@ -746,27 +417,4 @@
     {
         return b ? "1" : "0";
     }
-<<<<<<< HEAD
-    
-    private static final Handler commandHandler = new Handler()
-    {
-        @Override
-        public void handleMessage( Message msg )
-        {
-            if( msg.arg1 == COMMAND_CHANGE_TITLE )
-            {
-                sActivity.setTitle( (CharSequence) msg.obj );
-            }
-        }
-    };
-    
-    private static void sendCommand( int command, Object data )
-    {
-        Message msg = commandHandler.obtainMessage();
-        msg.arg1 = command;
-        msg.obj = data;
-        commandHandler.sendMessage( msg );
-    }
-=======
->>>>>>> 36e2bd28
 }