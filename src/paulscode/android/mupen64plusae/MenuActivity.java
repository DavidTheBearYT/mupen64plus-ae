--- conflicted
+++ resolved
@@ -1,4 +1,3 @@
-<<<<<<< HEAD
 /**
  * Mupen64PlusAE, an N64 emulator for the Android platform
  * 
@@ -195,388 +194,4 @@
                 preference.setSummary( ( (ListPreference) preference ).getEntry() );
         }
     }
-}
-=======
-package paulscode.android.mupen64plusae;
-
-import java.io.File;
-import java.util.Locale;
-
-import android.app.NotificationManager;
-import android.content.Context;
-import android.content.Intent;
-import android.net.Uri;
-import android.os.Bundle;
-import android.os.Environment;
-import android.preference.ListPreference;
-import android.preference.Preference;
-import android.preference.Preference.OnPreferenceChangeListener;
-import android.preference.Preference.OnPreferenceClickListener;
-import android.preference.PreferenceActivity;
-import android.text.Html;
-import android.text.Spanned;
-import android.util.Log;
-import android.view.Gravity;
-import android.view.KeyEvent;
-import android.widget.Toast;
-
-// TODO: Comment thoroughly
-public class MenuActivity extends PreferenceActivity implements IOptionChooser
-{
-    public static MenuActivity mInstance = null;
-//    private OptionArrayAdapter optionArrayAdapter;  // Array of menu options
-    private static NotificationManager notificationManager = null;
-
-    public static Config mupen64plus_cfg = new Config( Globals.DataDir + "/mupen64plus.cfg" );
-    public static Config gui_cfg = new Config( Globals.DataDir + "/data/gui.cfg" );
-    public static Config error_log = new Config( Globals.DataDir + "/error.log" );
-
-    @Override
-    public void onCreate( Bundle savedInstanceState )
-    {
-        super.onCreate( savedInstanceState );
-        mInstance = this;
-
-        Globals.checkLocale( this );
-
-        if( notificationManager == null )
-            notificationManager = (NotificationManager) getSystemService( Context.NOTIFICATION_SERVICE );
-        notificationManager.cancel( Globals.NOTIFICATION_ID );
-
-        if( Globals.DataDir == null || Globals.DataDir.length() == 0 || !Globals.DataDirChecked ) //NOTE: isEmpty() not supported on some devices
-        {
-            Globals.PackageName = getPackageName();
-            Globals.LibsDir = "/data/data/" + Globals.PackageName;
-            Globals.StorageDir = Globals.DownloadToSdcard ?
-                    Environment.getExternalStorageDirectory().getAbsolutePath() : getFilesDir().getAbsolutePath();
-
-            Globals.DataDir = Globals.DownloadToSdcard ?
-                    Environment.getExternalStorageDirectory().getAbsolutePath() + "/Android/data/" +
-            Globals.PackageName : getFilesDir().getAbsolutePath();
-         
-            Globals.DataDirChecked = true;
-
-            mupen64plus_cfg = new Config( Globals.DataDir + "/mupen64plus.cfg" );
-            gui_cfg = new Config( Globals.DataDir + "/data/gui.cfg" );
-            error_log = new Config( Globals.DataDir + "/error.log" );
-        }
-
-        Updater.checkFirstRun( this );
-        if( !Updater.checkv1_9( this ) )
-        {
-            finish();
-            return;
-        }
-        Updater.checkCfgVer( this );
-
-        String val = gui_cfg.get( "GAME_PAD", "redraw_all" );
-        if( val != null )
-            MenuSkinsGamepadActivity.redrawAll = ( val.equals( "1" ) ? true : false );
-        val = gui_cfg.get( "KEYS", "disable_volume_keys" );
-        if( val != null )  // Remember the choice that was made about the volume keys
-            Globals.volumeKeysDisabled = val.equals( "1" ) ? true : false;
-        val = gui_cfg.get( "VIDEO_PLUGIN", "screen_stretch" );
-        if( val != null )
-            Globals.screen_stretch = ( val.equals( "1" ) ? true : false );
-        val = gui_cfg.get( "VIDEO_PLUGIN", "auto_frameskip" );
-        if( val != null )
-            Globals.auto_frameskip = ( val.equals( "1" ) ? true : false );
-        val = gui_cfg.get( "VIDEO_PLUGIN", "max_frameskip" );
-        if( val != null )
-        {
-            try
-            {  // Make sure a valid integer was entered
-                Globals.max_frameskip = Integer.valueOf( val );
-            }
-            catch( NumberFormatException nfe )
-            {}  // Skip it if this happens
-        }
-        val = gui_cfg.get( "GENERAL", "auto_save" );
-        if( val != null )
-            Globals.auto_save = ( val.equals( "1" ) ? true : false );
-
-        val = gui_cfg.get( "TOUCH_PAD", "is_xperia_play" );
-        if( val != null )
-            Globals.isXperiaPlay = ( val.equals( "1" ) ? true : false );
-
-        // Load preferences from XML
-        addPreferencesFromResource( R.layout.preferences_menu );
-        
-        final Preference menuOpenROM = findPreference( "menuOpenROM" );
-        menuOpenROM.setOnPreferenceClickListener( new OnPreferenceClickListener()
-        {
-            public boolean onPreferenceClick( Preference preference )
-            {   // Open the file chooser to pick a ROM
-                String path = gui_cfg.get( "LAST_SESSION", "rom_folder" );
-
-                if( path == null || path.length() < 1 )
-                    FileChooserActivity.startPath = Globals.DataDir;
-                else
-                    FileChooserActivity.startPath = path;
-                FileChooserActivity.extensions = ".z64.v64.n64.zip";
-                FileChooserActivity.parentMenu = null;
-                FileChooserActivity.function = FileChooserActivity.FUNCTION_ROM;
-                Intent intent = new Intent( mInstance, FileChooserActivity.class );
-                intent.setFlags( Intent.FLAG_ACTIVITY_CLEAR_TOP | Intent.FLAG_ACTIVITY_SINGLE_TOP );
-                startActivity( intent );
-                return true;
-            }
-        });
-        
-        final Preference menuResume = findPreference( "menuResume" );
-        menuResume.setOnPreferenceClickListener( new OnPreferenceClickListener()
-        {
-            public boolean onPreferenceClick( Preference preference )
-            {   // Resume the last game
-                File f = new File( Globals.StorageDir );
-                if( !f.exists() )
-                {
-                    Log.e( "MenuActivity", "SD Card not accessable in method onListItemClick (menuResume)" );
-                    Runnable toastMessager = new Runnable()
-                    {
-                        public void run()
-                        {
-                            Toast toast = Toast.makeText( MenuActivity.mInstance, "App data not accessible (cable plugged in \"USB Mass Storage Device\" mode?)", Toast.LENGTH_LONG );
-                            toast.setGravity( Gravity.BOTTOM, 0, 0 );
-                            toast.show();
-                        }
-                    };
-                    runOnUiThread( toastMessager );
-                    return true;
-                }
-                mupen64plus_cfg.save();
-                gui_cfg.save();
-                Globals.chosenROM = gui_cfg.get( "LAST_SESSION", "rom" );
-                GameActivityCommon.resumeLastSession = true;
-
-                Intent intent;
-                if( Globals.isXperiaPlay )
-                    intent = new Intent( mInstance, GameActivityXperiaPlay.class );
-                else
-                    intent = new Intent( mInstance, GameActivity.class );
-
-                intent.setFlags( Intent.FLAG_ACTIVITY_CLEAR_TOP | Intent.FLAG_ACTIVITY_SINGLE_TOP );
-                startActivity( intent );
-                mInstance.finish();
-                mInstance = null;
-                return true;
-            }
-        });
-
-        final Preference menuSettings = findPreference( "menuSettings" );
-        menuSettings.setOnPreferenceClickListener( new OnPreferenceClickListener()
-        {
-            public boolean onPreferenceClick( Preference preference )
-            {   // Configure the plug-ins
-                Intent intent = new Intent( mInstance, MenuSettingsActivity.class );
-                intent.setFlags( Intent.FLAG_ACTIVITY_CLEAR_TOP | Intent.FLAG_ACTIVITY_SINGLE_TOP );
-                startActivity( intent );
-                return true;
-            }
-        });
-
-        final Preference menuHelp = findPreference( "menuHelp" );
-        menuHelp.setOnPreferenceClickListener( new OnPreferenceClickListener()
-        {
-            public boolean onPreferenceClick( Preference preference )
-            {   // Visit the FAQ page (opens browser)
-                try
-                {
-                    Intent browserIntent = new Intent( Intent.ACTION_VIEW, Uri.parse( "http://www.paulscode.com/forum/index.php?topic=197.msg3018#msg3018" ) );
-                    startActivity( browserIntent );
-                }
-                catch( Exception e )
-                {
-                    Log.e( "MenuActivity", "Unable to open the FAQ page", e );
-                    Runnable toastMessager = new Runnable()
-                    {
-                        public void run()
-                        {
-                            Toast toast = Toast.makeText( MenuActivity.mInstance, "Problem opening the browser, please report at paulscode.com", Toast.LENGTH_LONG );
-                            toast.setGravity( Gravity.BOTTOM, 0, 0 );
-                            toast.show();
-                        }
-                    };
-                    runOnUiThread( toastMessager );
-                }
-                return true;
-            }
-        });
-
-        final Preference menuCredits = findPreference( "menuCredits" );
-        menuCredits.setOnPreferenceClickListener( new OnPreferenceClickListener()
-        {
-            public boolean onPreferenceClick( Preference preference )
-            {  
-                // Keep things neat
-                String title = getString(R.string.main_credits);
-                String message = getString(R.string.app_credits);
-                
-                // Show credits dialog
-                AlertFragment credits = AlertFragment.newInstance(title, message);
-                credits.show(getFragmentManager(), "creditsDialog");
-                
-                return true;
-            }
-        });
-
-        final Preference menuCheats = findPreference( "menuCheats" );
-        menuCheats.setOnPreferenceClickListener( new OnPreferenceClickListener()
-        {
-            public boolean onPreferenceClick( Preference preference )
-            {   // Open the file chooser to pick a ROM
-                String path = gui_cfg.get( "LAST_SESSION", "rom_folder" );
-
-                if( path == null || path.length() < 1 )
-                    FileChooserActivity.startPath = Globals.DataDir;
-                else
-                    FileChooserActivity.startPath = path;
-                FileChooserActivity.extensions = ".z64.v64.n64.zip";
-                FileChooserActivity.parentMenu = MenuActivity.this;
-                FileChooserActivity.function = FileChooserActivity.FUNCTION_ROM;
-                Intent intent = new Intent( mInstance, FileChooserActivity.class );
-                intent.setFlags( Intent.FLAG_ACTIVITY_CLEAR_TOP | Intent.FLAG_ACTIVITY_SINGLE_TOP );
-                startActivity( intent );
-                return true;
-            }
-        });
-
-        final ListPreference menuSettingsLanguage = (ListPreference) findPreference( "menuSettingsLanguage" );
-        
-        // We can't concatenate strings in the XML, so the entries have to be added here
-        // (this allows the entries to change based on the selected locale)
-        final Spanned[] languageEntries =
-        {
-            Html.fromHtml( "<b>"+ getString( R.string.language_default ) + "</b> &nbsp; <i>" + getString( R.string.language_use_system_locale ) + "</i>" ),
-            //Html.fromHtml( "<b>"+ getString( R.string.language_arabic ) + "</b> &nbsp; <i>" + getString( R.string.native_arabic ) + "</i>" ),
-            //Html.fromHtml( "<b>"+ getString( R.string.language_chinese ) + "</b> &nbsp; <i>" + getString( R.string.native_chinese ) + "</i>" ),
-            Html.fromHtml( "<b>"+ getString( R.string.language_croatian ) + "</b> &nbsp; <i>" + getString( R.string.native_croatian ) + "</i>" ),
-            Html.fromHtml( "<b>"+ getString( R.string.language_dutch ) + "</b> &nbsp; <i>" + getString( R.string.native_dutch ) + "</i>" ),
-            Html.fromHtml( "<b>"+ getString( R.string.language_english ) + "</b> &nbsp; <i>" + getString( R.string.native_english ) + "</i>" ),
-            Html.fromHtml( "<b>"+ getString( R.string.language_french ) + "</b> &nbsp; <i>" + getString( R.string.native_french ) + "</i>" ),
-            Html.fromHtml( "<b>"+ getString( R.string.language_german ) + "</b> &nbsp; <i>" + getString( R.string.native_german ) + "</i>" ),
-            //Html.fromHtml( "<b>"+ getString( R.string.language_italian ) + "</b> &nbsp; <i>" + getString( R.string.native_italian ) + "</i>" ),
-            Html.fromHtml( "<b>"+ getString( R.string.language_japanese ) + "</b> &nbsp; <i>" + getString( R.string.native_japanese ) + "</i>" ),
-            //Html.fromHtml( "<b>"+ getString( R.string.language_korean ) + "</b> &nbsp; <i>" + getString( R.string.native_korean) + "</i>" ),
-            Html.fromHtml( "<b>"+ getString( R.string.language_norwegian ) + "</b> &nbsp; <i>" + getString( R.string.native_norwegian ) + "</i>" ),
-            Html.fromHtml( "<b>"+ getString( R.string.language_portuguese ) + "</b> &nbsp; <i>" + getString( R.string.native_portuguese ) + "</i>" ),
-            Html.fromHtml( "<b>"+ getString( R.string.language_spanish ) + "</b> &nbsp; <i>" + getString( R.string.native_spanish ) + "</i>" )
-        };
-        // 2-letter locale codes for the above languages:
-        final String[] languageValues =
-        {
-            "00",
-            //"ar",
-            //"zh",
-            "hr",
-            "nl",
-            "en",
-            "fr",
-            "de",
-            //"it",
-            "ja",
-            //"ko",
-            "no",
-            "pt",
-            "es"
-        };
-        // Populate the ListPreference:
-        menuSettingsLanguage.setEntries( languageEntries );
-        menuSettingsLanguage.setEntryValues( languageValues );
-        
-        menuSettingsLanguage.setOnPreferenceChangeListener( new OnPreferenceChangeListener()
-        {
-            public boolean onPreferenceChange( Preference preference, Object newValue )
-            {
-                String code = String.valueOf( newValue );
-
-                if( Globals.locale_default == null )
-                    Globals.locale_default = getBaseContext().getResources().getConfiguration().locale;
-
-                if( code == null || code.equals( "00" ) || code.length() != 2 )
-                    Globals.locale = Globals.locale_default;
-                else
-                    Globals.locale = new Locale( code );
-                
-                Intent intent = getIntent();
-                overridePendingTransition( 0, 0 );
-                intent.setFlags( Intent.FLAG_ACTIVITY_CLEAR_TOP | Intent.FLAG_ACTIVITY_SINGLE_TOP );
-                intent.addFlags( Intent.FLAG_ACTIVITY_NO_ANIMATION );
-                finish();
-                overridePendingTransition( 0, 0 );
-                startActivity(intent);
-                
-                return true;
-            }
-        });
-
-        final Preference menuClose = findPreference( "menuClose" );
-        menuClose.setOnPreferenceClickListener( new OnPreferenceClickListener()
-        {
-            public boolean onPreferenceClick( Preference preference )
-            {   // Shut down the app
-                File f = new File( Globals.StorageDir );
-                if( f.exists() )
-                {
-                    mupen64plus_cfg.save();
-                    gui_cfg.save();
-                }
-                mInstance.finish();
-                return true;
-            }
-        });
-        
-        Globals.errorMessage = error_log.get( "OPEN_ROM", "fail_crash" );
-        if( Globals.errorMessage != null && Globals.errorMessage.length() > 0 )
-        {
-            Runnable toastMessager = new Runnable()
-            {
-                public void run()
-                {
-                    Toast toast = Toast.makeText( MenuActivity.mInstance, Globals.errorMessage, Toast.LENGTH_LONG );
-                    toast.setGravity( Gravity.BOTTOM, 0, 0 );
-                    toast.show();
-                }
-            };
-            runOnUiThread( toastMessager );
-        }
-        error_log.put( "OPEN_ROM", "fail_crash", "" );
-        error_log.save();
-        Globals.errorMessage = null;
-    }
-    
-    @Override
-    public boolean onKeyDown( int keyCode, KeyEvent event )
-    {
-        if( keyCode == KeyEvent.KEYCODE_BACK )
-            return true;
-        return false;
-    }
-    @Override
-    public boolean onKeyUp( int keyCode, KeyEvent event )
-    {
-        if( keyCode == KeyEvent.KEYCODE_BACK )
-            return true;
-        return false;
-    }
-
-    public void optionChosen( String option )
-    { // selected a ROM file for cheats
-        if( option == null )
-        {
-            Log.e( "MenuActivity", "option null in method optionChosen" );
-            return;
-        }
-        MenuCheatsActivity.CRC = Utility.getHeaderCRC( option );
-        if( MenuCheatsActivity.CRC == null )
-        {
-            Log.e( "MenuActivity", "getHeaderCRC returned null in method optionChosen" );
-            return;
-        }
-        MenuCheatsActivity.ROM = option;
-        Intent intent = new Intent( mInstance, MenuCheatsActivity.class );
-        intent.setFlags( Intent.FLAG_ACTIVITY_CLEAR_TOP | Intent.FLAG_ACTIVITY_SINGLE_TOP );
-        startActivity( intent );
-    }
-}
->>>>>>> 6cc36c6a
+}