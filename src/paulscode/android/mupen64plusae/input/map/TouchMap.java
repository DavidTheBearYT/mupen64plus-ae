/**
 * Mupen64PlusAE, an N64 emulator for the Android platform
 * 
 * Copyright (C) 2013 Paul Lamb
 * 
 * This file is part of Mupen64PlusAE.
 * 
 * Mupen64PlusAE is free software: you can redistribute it and/or modify it under the terms of the
 * GNU General Public License as published by the Free Software Foundation, either version 3 of the
 * License, or (at your option) any later version.
 * 
 * Mupen64PlusAE is distributed in the hope that it will be useful, but WITHOUT ANY WARRANTY;
 * without even the implied warranty of MERCHANTABILITY or FITNESS FOR A PARTICULAR PURPOSE. See the
 * GNU General Public License for more details.
 * 
 * You should have received a copy of the GNU General Public License along with Mupen64PlusAE. If
 * not, see <http://www.gnu.org/licenses/>.
 * 
 * Authors: Paul Lamb, littleguy77
 */
package paulscode.android.mupen64plusae.input.map;

import java.util.ArrayList;
import java.util.HashMap;
import java.util.Locale;

import paulscode.android.mupen64plusae.input.AbstractController;
import paulscode.android.mupen64plusae.input.TouchController;
import paulscode.android.mupen64plusae.persistent.ConfigFile;
import paulscode.android.mupen64plusae.persistent.ConfigFile.ConfigSection;
import paulscode.android.mupen64plusae.util.Image;
import paulscode.android.mupen64plusae.util.SafeMethods;
import paulscode.android.mupen64plusae.util.Utility;
import android.content.res.Resources;
import android.graphics.Point;
import android.text.TextUtils;

/**
 * A class for mapping digitizer coordinates to N64 buttons/axes.
 * 
 * @see VisibleTouchMap
 * @see TouchController
 */
public class TouchMap
{
    /** Map flag: Touch location is not mapped. */
    public static final int UNMAPPED = -1;
    
    /** Map offset: N64 pseudo-buttons. */
    public static final int OFFSET_EXTRAS = AbstractController.NUM_N64_BUTTONS;
    
    /** N64 pseudo-button: dpad-right-up. */
    public static final int DPD_RU = OFFSET_EXTRAS;
    
    /** N64 pseudo-button: dpad-right-down. */
    public static final int DPD_RD = OFFSET_EXTRAS + 1;
    
    /** N64 pseudo-button: dpad-left-down. */
    public static final int DPD_LD = OFFSET_EXTRAS + 2;
    
    /** N64 pseudo-button: dpad-left-up. */
    public static final int DPD_LU = OFFSET_EXTRAS + 3;
    
    /** Total number of N64 (pseudo-)buttons. */
    public static final int NUM_N64_PSEUDOBUTTONS = OFFSET_EXTRAS + 4;
    
    /** Folder containing the images (if provided). */
    protected String imageFolder;
    
    /** Target width in pixels (if provided). */
    protected int targetPixels = 0;
    
    /** Maximum width in inches (if provided). */
    protected float maxInches = 0;
    
    /** Scaling factor to apply to images. */
    protected float scale = 1.0f;
    
    /** Button images. */
    protected ArrayList<Image> buttonImages;
    
    /** Button masks. */
    private final ArrayList<Image> buttonMasks;
    
    /** X-coordinates of the buttons, in percent. */
    private final ArrayList<Integer> buttonX;
    
    /** Y-coordinates of the buttons, in percent. */
    private final ArrayList<Integer> buttonY;
    
    /** Analog background image (fixed). */
    protected Image analogBackImage;
    
    /** Analog foreground image (movable). */
    protected Image analogForeImage;
    
    /** X-coordinate of the analog background, in percent. */
    private int analogBackX;
    
    /** Y-coordinate of the analog background, in percent. */
    private int analogBackY;
    
    /** Deadzone of the analog stick, in pixels. */
    private int analogDeadzone;
    
    /** Maximum displacement of the analog stick, in pixels. */
    protected int analogMaximum;
    
    /** Extra region beyond maximum in which the analog stick can be captured, in pixels. */
    private int analogPadding;
    
    /** The resources of the associated activity. */
    protected final Resources mResources;
    
    /** Map from N64 (pseudo-)button to mask color. */
    private final int[] mN64ToColor;
    
    /** The map from strings in the .ini file to N64 button indices. */
    protected static final HashMap<String, Integer> BUTTON_STRING_MAP;
    
    static
    {
        // Define the map from strings in the .ini file to N64 button indices
        // @formatter:off
        BUTTON_STRING_MAP = new HashMap<String, Integer>();
        BUTTON_STRING_MAP.put( "right",     AbstractController.DPD_R );
        BUTTON_STRING_MAP.put( "left",      AbstractController.DPD_L );
        BUTTON_STRING_MAP.put( "down",      AbstractController.DPD_D );
        BUTTON_STRING_MAP.put( "up",        AbstractController.DPD_U );
        BUTTON_STRING_MAP.put( "start",     AbstractController.START );
        BUTTON_STRING_MAP.put( "z",         AbstractController.BTN_Z );
        BUTTON_STRING_MAP.put( "b",         AbstractController.BTN_B );
        BUTTON_STRING_MAP.put( "a",         AbstractController.BTN_A );
        BUTTON_STRING_MAP.put( "cright",    AbstractController.CPD_R );
        BUTTON_STRING_MAP.put( "cleft",     AbstractController.CPD_L );
        BUTTON_STRING_MAP.put( "cdown",     AbstractController.CPD_D );
        BUTTON_STRING_MAP.put( "cup",       AbstractController.CPD_U );
        BUTTON_STRING_MAP.put( "r",         AbstractController.BTN_R );
        BUTTON_STRING_MAP.put( "l",         AbstractController.BTN_L );
        BUTTON_STRING_MAP.put( "upright",   DPD_RU );
        BUTTON_STRING_MAP.put( "rightdown", DPD_RD );
        BUTTON_STRING_MAP.put( "leftdown",  DPD_LD );
        BUTTON_STRING_MAP.put( "leftup",    DPD_LU );
        // @formatter:on
    }
    
    /**
     * Instantiates a new touch map.
     * 
     * @param resources The resources of the activity associated with this touch map.
     */
    public TouchMap( Resources resources )
    {
        mResources = resources;
        mN64ToColor = new int[NUM_N64_PSEUDOBUTTONS];
        buttonImages = new ArrayList<Image>();
        buttonMasks = new ArrayList<Image>();
        buttonX = new ArrayList<Integer>();
        buttonY = new ArrayList<Integer>();
    }
    
    /**
     * Clears the map data.
     */
    public void clear()
    {
        buttonImages.clear();
        buttonMasks.clear();
        buttonX.clear();
        buttonY.clear();
        analogBackImage = null;
        analogForeImage = null;
        analogBackX = analogBackY = 0;
        analogPadding = 32;
        analogDeadzone = 2;
        analogMaximum = 360;
        for( int i = 0; i < mN64ToColor.length; i++ )
            mN64ToColor[i] = -1;
    }
    
    /**
     * Recomputes the map data for a given digitizer size.
     * 
     * @param w The width of the digitizer, in pixels.
     * @param h The height of the digitizer, in pixels.
     */
    public void resize( int w, int h )
    {
        // Recompute button locations
        for( int i = 0; i < buttonImages.size(); i++ )
        {
            int cX = (int) ( w * ( (float) buttonX.get( i ) / 100f ) );
            int cY = (int) ( h * ( (float) buttonY.get( i ) / 100f ) );
            buttonImages.get( i ).setScale( scale );
            buttonImages.get( i ).fitCenter( cX, cY, w, h );
            buttonMasks.get( i ).setScale( scale );
            buttonMasks.get( i ).fitCenter( cX, cY, w, h );
        }
        
        // Recompute analog background location
        if( analogBackImage != null )
        {
            int cX = (int) ( w * ( analogBackX / 100f ) );
            int cY = (int) ( h * ( analogBackY / 100f ) );
            analogBackImage.setScale(  scale );
            analogBackImage.fitCenter( cX, cY, w, h );
        }
    }
    
    /**
     * Gets the N64 button mapped to a given touch location.
     * 
     * @param xLocation The x-coordinate of the touch, in pixels.
     * @param yLocation The y-coordinate of the touch, in pixels.
     * @return The N64 button the location is mapped to, or UNMAPPED.
     * @see TouchMap#UNMAPPED
     */
    public int getButtonPress( int xLocation, int yLocation )
    {
        // Search through every button mask to see if the corresponding button was touched
        for( Image mask : buttonMasks )
        {
            if( mask != null )
            {
                int left = mask.x;
                int right = left + (int) ( mask.width * mask.scale );
                int bottom = mask.y;
                int top = bottom + (int) ( mask.height * mask.scale );
                
                // See if the touch falls in the vicinity of the button (conservative test)
                if( xLocation >= left && xLocation < right && yLocation >= bottom
                        && yLocation < top )
                {
                    // Get the mask color at this location
                    int c = mask.image.getPixel( (int) ( ( xLocation - mask.x ) / scale ), (int) ( ( yLocation - mask.y ) / scale ) );
                    
                    // Ignore the alpha component if any
                    int rgb = c & 0x00ffffff;
                    
                    // Ignore black and get the N64 button associated with this color
                    if( rgb > 0 )
                        return getButtonFromColor( rgb );
                }
            }
        }
        return UNMAPPED;
    }
    
    /**
     * Gets the N64 button mapped to a given mask color.
     * 
     * @param color The mask color.
     * @return The N64 button the color is mapped to, or UNMAPPED.
     */
    private int getButtonFromColor( int color )
    {
        // TODO: Android is not precise: the color is different than it should be!
        // Find the closest match among the N64 buttons
        int closestMatch = UNMAPPED;
        int matchDif = Integer.MAX_VALUE;
        for( int i = 0; i < mN64ToColor.length; i++ )
        {
            int dif = Math.abs( mN64ToColor[i] - color );
            if( dif < matchDif )
            {
                closestMatch = i;
                matchDif = dif;
            }
        }
        return closestMatch;
    }
    
    /**
     * Gets the N64 analog stick displacement.
     * 
     * @param xLocation The x-coordinate of the touch, in pixels.
     * @param yLocation The y-coordinate of the touch, in pixels.
     * @return The analog displacement, in pixels.
     */
    public Point getAnalogDisplacement( int xLocation, int yLocation )
    {
        if( analogBackImage == null )
            return new Point( 0, 0 );
        
        // Distance from center along x-axis
        int dX = xLocation - ( analogBackImage.x + (int) ( analogBackImage.hWidth * scale ) );
        
        // Distance from center along y-axis
        int dY = yLocation - ( analogBackImage.y + (int) ( analogBackImage.hHeight * scale ) );
        
        return new Point( dX, dY );
    }
    
    /**
     * Gets the N64 analog stick displacement, constrained to an octagon.
     * 
     * @param dX The x-displacement of the stick, in pixels.
     * @param dY The y-displacement of the stick, in pixels.
     * @return The constrained analog displacement, in pixels.
     */
    public Point getConstrainedDisplacement( int dX, int dY )
    {
        return Utility.constrainToOctagon( dX, dY, (int) ( analogMaximum * scale ) );
    }
    
    /**
     * Gets the analog strength, accounting for deadzone and motion limits.
     * 
     * @param displacement The pythagorean displacement of the analog stick, in pixels.
     * @return The analog strength, between 0 and 1, inclusive.
     */
    public float getAnalogStrength( float displacement )
    {
<<<<<<< HEAD
        float p = ( displacement - ( analogDeadzone * scale ) ) / ( ( analogMaximum * scale ) - ( analogDeadzone * scale ) );
        return Utility.clamp( p, 0, 1 );
=======
        float p = ( displacement - analogDeadzone ) / ( analogMaximum - analogDeadzone );
        return Utility.clamp( p, 0.0f, 1.0f );
>>>>>>> eeba0251
    }
    
    /**
     * Checks if a touch is within capture range of the analog stick.
     * 
     * @param displacement The displacement of the touch with respect to analog center, in pixels.
     * @return True, if the touch is in capture range of the stick.
     */
    public boolean isInCaptureRange( float displacement )
    {
        return ( displacement >= ( analogDeadzone * scale ) )
                && ( displacement < ( analogMaximum * scale ) + ( analogPadding * scale ) );
    }
    
    /**
     * Loads all touch map data from the filesystem.
     * 
     * @param directory The directory containing the .ini and asset files.
     */
    public void load( String directory )
    {
        // Clear any old assets and map data
        clear();
        
        // Load the configuration file (pad.ini)
        ConfigFile pad_ini = new ConfigFile( directory + "/pad.ini" );
        
        // If a style wasn't chosen, check if an image folder is listed in pad.ini
        if( TextUtils.isEmpty( imageFolder ) )
            imageFolder = pad_ini.get( "INFO", "images" );
        // If no image folder was provided, use the layout directory
        if( TextUtils.isEmpty( imageFolder ) )
            imageFolder = directory;
        else
            imageFolder = directory + "/../../images/" + imageFolder;  // TODO: Get rid of the ..'s
        
        targetPixels = SafeMethods.toInt( pad_ini.get( "INFO", "targetPixels" ), 0 );
        maxInches = SafeMethods.toFloat( pad_ini.get( "INFO", "maxInches" ), 0 );
        
        // Look up the mask colors
        loadMaskColors( pad_ini );
        
        // Loop through all the configuration sections
        loadAllAssets( pad_ini, directory );
        
        // Free the data that was loaded from the config file:
        pad_ini.clear();
    }
    
    /**
     * Loads the mask colors from a configuration file.
     * 
     * @param pad_ini The configuration file.
     */
    private void loadMaskColors( ConfigFile pad_ini )
    {
        ConfigSection section = pad_ini.get( "MASK_COLOR" );
        if( section != null )
        {
            // Loop through the key-value pairs
            for( String key : section.keySet() )
            {
                // Assign the map colors to the appropriate N64 button
                String val = section.get( key );
                int index = BUTTON_STRING_MAP.get( key.toLowerCase( Locale.US ) );
                mN64ToColor[index] = SafeMethods.toInt( val, -1 );
            }
        }
    }
    
    /**
     * Loads all assets and properties specified in a configuration file.
     * 
     * @param pad_ini The configuration file.
     * @param directory The directory containing the assets.
     */
    protected void loadAllAssets( ConfigFile pad_ini, String directory )
    {
        for( String filename : pad_ini.keySet() )
        {
            // Make sure it's a filename
            if( isFilename( filename ) )
            {
                ConfigSection section = pad_ini.get( filename );
                if( section != null )
                {
                    // Get the type of asset
                    String info = section.get( "info" );
                    if( info != null )
                    {
                        // Let's not make this part case-sensitive
                        loadAssetSection( directory, filename, section, info.toLowerCase( Locale.US ) );
                    }
                }
            }
        }
    }
    
    /**
     * Loads assets and properties for a given configuration section. This method can be overridden
     * in subclasses to handle new asset types.
     * 
     * @param directory The directory containing the assets.
     * @param filename The name of the asset, without file extension.
     * @param section The configuration section containing the properties.
     * @param info The meta-information provided inside the configuration section.
     */
    protected void loadAssetSection( final String directory, String filename,
            ConfigSection section, String info )
    {
        if( info.contains( "analog" ) )
            loadAnalog( imageFolder, filename, section, info.contains( "hat" ) );
        else if( filename.contains( "BUTTON" ) )
            loadButton( imageFolder, filename, section );
    }
    
    /**
     * Loads analog assets and properties from the filesystem.
     * 
     * @param directory The directory containing the analog assets.
     * @param filename The filename of the analog assets, without extension.
     * @param section The configuration section containing the analog properties.
     * @param loadForeground True to load the analog foreground in addition to the background.
     */
    private void loadAnalog( final String directory, String filename, ConfigSection section,
            boolean loadForeground )
    {
        // The images (used by touchscreens) are in PNG image format.
        analogBackImage = new Image( mResources, directory + "/" + filename + ".png" );
        if( loadForeground )
        {
            // There's a "stick" image.. same name, with "_2" appended
            analogForeImage = new Image( mResources, directory + "/" + filename + "_2.png" );
        }
        
        // Load the image in BMP format if not available in PNG format (applies to touchpads).
        if( analogBackImage.width == 0 && analogBackImage.height == 0 )
            analogBackImage = new Image( mResources, directory + "/" + filename + ".bmp" );
        
        // Position (percentages of the digitizer dimensions)
        analogBackX = SafeMethods.toInt( section.get( "x" ), 0 );
        analogBackY = SafeMethods.toInt( section.get( "y" ), 0 );
        
        // Sensitivity (percentages of the radius, i.e. half the image width)
        analogDeadzone = (int) ( analogBackImage.hWidth * ( SafeMethods.toFloat(
                section.get( "min" ), 1 ) / 100.0f ) );
        analogMaximum = (int) ( analogBackImage.hWidth * ( SafeMethods.toFloat(
                section.get( "max" ), 55 ) / 100.0f ) );
        analogPadding = (int) ( analogBackImage.hWidth * ( SafeMethods.toFloat(
                section.get( "buff" ), 55 ) / 100.0f ) );
    }
    
    /**
     * Loads button assets and properties from the filesystem.
     * 
     * @param directory The directory containing the button assets.
     * @param filename The filename of the button assets, without extension.
     * @param section The configuration section containing the button properties.
     */
    private void loadButton( final String directory, String filename, ConfigSection section )
    {
        // The drawable image is in PNG image format. The color mask image is in BMP image format
        // (doesn't actually get drawn).
        buttonImages.add( new Image( mResources, directory + "/" + filename + ".png" ) );
        buttonMasks.add( new Image( mResources, directory + "/" + filename + ".bmp" ) );
        
        // Position (percentages of the digitizer dimensions)
        buttonX.add( SafeMethods.toInt( section.get( "x" ), 0 ) );
        buttonY.add( SafeMethods.toInt( section.get( "y" ), 0 ) );
    }
    
    /**
     * Checks if a configuration parameter is a filename.
     * 
     * @param parameter The configuration parameter.
     * @return True, if it is a filename.
     */
    private boolean isFilename( String parameter )
    {
        return parameter != null && parameter.length() > 0 && !parameter.equals( "INFO" )
                && !parameter.equals( "MASK_COLOR" ) && !parameter.equals( "[<sectionless!>]" );
    }
}<|MERGE_RESOLUTION|>--- conflicted
+++ resolved
@@ -311,13 +311,8 @@
      */
     public float getAnalogStrength( float displacement )
     {
-<<<<<<< HEAD
         float p = ( displacement - ( analogDeadzone * scale ) ) / ( ( analogMaximum * scale ) - ( analogDeadzone * scale ) );
-        return Utility.clamp( p, 0, 1 );
-=======
-        float p = ( displacement - analogDeadzone ) / ( analogMaximum - analogDeadzone );
         return Utility.clamp( p, 0.0f, 1.0f );
->>>>>>> eeba0251
     }
     
     /**
