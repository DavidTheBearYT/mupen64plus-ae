--- conflicted
+++ resolved
@@ -157,15 +157,9 @@
      */
     protected void notifyChanged()
     {
-<<<<<<< HEAD
-        int axisX = Math.round( AXIS_SCALE * Utility.clamp( mState.axisFractionX, -1, 1 ) );
-        int axisY = Math.round( AXIS_SCALE * Utility.clamp( mState.axisFractionY, -1, 1 ) );
-        CoreInterfaceNative.setControllerState( mPlayerNumber - 1, mState.buttons, axisX, axisY );
-=======
         int axisX = Math.round( AXIS_SCALE * Utility.clamp( mState.axisFractionX, -1.0f, 1.0f ) );
         int axisY = Math.round( AXIS_SCALE * Utility.clamp( mState.axisFractionY, -1.0f, 1.0f ) );
-        CoreInterfaceNative.updateVirtualGamePadStates( mPlayerNumber - 1, mState.buttons, axisX, axisY );
->>>>>>> e98d9035
+        CoreInterfaceNative.setControllerState( mPlayerNumber - 1, mState.buttons, axisX, axisY );
     }
     
     /**
