/**
 * Mupen64PlusAE, an N64 emulator for the Android platform
 * 
 * Copyright (C) 2012 Paul Lamb
 * 
 * This file is part of Mupen64PlusAE.
 * 
 * Mupen64PlusAE is free software: you can redistribute it and/or modify it under the terms of the
 * GNU General Public License as published by the Free Software Foundation, either version 2 of the
 * License, or (at your option) any later version.
 * 
 * Mupen64PlusAE is distributed in the hope that it will be useful, but WITHOUT ANY WARRANTY;
 * without even the implied warranty of MERCHANTABILITY or FITNESS FOR A PARTICULAR PURPOSE.
 * 
 * See the GNU General Public License for more details. You should have received a copy of the GNU
 * General Public License along with Mupen64PlusAE. If not, see <http://www.gnu.org/licenses/>.
 * 
 * Authors: paulscode, lioncash, littleguy77
 */

package paulscode.android.mupen64plusae;

import java.io.File;

import paulscode.android.mupen64plusae.persistent.AppData;
import paulscode.android.mupen64plusae.persistent.UserPrefs;
import paulscode.android.mupen64plusae.util.AssetExtractor;
import paulscode.android.mupen64plusae.util.AssetExtractor.OnExtractionProgressListener;
import paulscode.android.mupen64plusae.util.ErrorLogger;
import paulscode.android.mupen64plusae.util.FileUtil;
import paulscode.android.mupen64plusae.util.Notifier;
import android.app.Activity;
import android.content.Intent;
import android.os.Bundle;
import android.os.Handler;
import android.view.WindowManager.LayoutParams;
import android.widget.ImageView;
import android.widget.TextView;

/**
 * The main activity that presents the splash screen, extracts the assets if necessary, and launches
 * the main menu activity.
 */
public class MainActivity extends Activity implements OnExtractionProgressListener
{
    /**
     * Asset version number, used to determine stale assets. Increment this number every time the
     * assets are updated on disk.
     */
<<<<<<< HEAD
    private static final int ASSET_VERSION = 7;
=======
    private static final int ASSET_VERSION = 10;
>>>>>>> 7100024c
    
    /** The total number of assets to be extracted (for computing progress %). */
    private static final int TOTAL_ASSETS = 120;
    
    /** The minimum duration that the splash screen is shown, in milliseconds. */
    private static final int SPLASH_DELAY = 1000;
    
    /**
     * The subdirectory within the assets directory to extract. A subdirectory is necessary to avoid
     * extracting all the default system assets in addition to ours.
     */
    private static final String SOURCE_DIR = "mupen64plus_data";
    
    /** Persistent application data. */
    private AppData mAppData;
    
    /** The text view that displays extraction progress info. */
    private TextView mTextView;
    
    /** The running count of assets extracted. */
    private int mAssetsExtracted;
    
    /*
     * (non-Javadoc)
     * 
     * @see android.app.Activity#onCreate(android.os.Bundle)
     */
    @Override
    public void onCreate( Bundle savedInstanceState )
    {
        super.onCreate( savedInstanceState );
        
        // Enforce any locale overrides
        new UserPrefs( this ).enforceLocale( this );
        
        // Get app data
        mAppData = new AppData( this );
        
        // Initialize the error logger
        ErrorLogger.initialize( mAppData.error_log );
        
        // Initialize the toast/status bar notifier
        Notifier.initialize( this );
        
        // Don't let the activity sleep in the middle of extraction
        getWindow().setFlags( LayoutParams.FLAG_KEEP_SCREEN_ON, LayoutParams.FLAG_KEEP_SCREEN_ON );
        
        // Lay out the content
        setContentView( R.layout.main_activity );
        mTextView = (TextView) findViewById( R.id.mainText );
        
        if( new UserPrefs( this ).isOuyaMode )
        {
            ImageView splash = (ImageView) findViewById( R.id.mainImage );
            splash.setImageResource( R.drawable.publisherlogo_ouya );
        }
        
        // Extract the assets in a separate thread and launch the menu activity
        // Handler.postDelayed ensures this runs only after activity has resumed
        final Handler handler = new Handler();
        handler.postDelayed( nonUiThreadLauncher, SPLASH_DELAY );
    }
    
    /** Runnable that launches the non-UI thread from the UI thread after the activity has resumed. */
    private final Runnable nonUiThreadLauncher = new Runnable()
    {
        @Override
        public void run()
        {
            Thread nonUiThread = new Thread( nonUiThreadWorker, "AssetExtractorThread" );
            nonUiThread.start();
        }
    };
    
    /** Runnable that performs the asset extraction from the non-UI thread. */
    private final Runnable nonUiThreadWorker = new Runnable()
    {
        @Override
        public void run()
        {
            // This runs on non-UI thread and ensures that the app is responsive during the lengthy
            // extraction process
            boolean success = true;
            
            // Extract the assets if they are out of date
            if( mAppData.getAssetVersion() != ASSET_VERSION )
            {
                FileUtil.deleteFolder( new File( mAppData.dataDir ) );
                mAssetsExtracted = 0;
                success = AssetExtractor.extractAssets( getAssets(), SOURCE_DIR, mAppData.dataDir,
                        MainActivity.this );
            }
            
            // Launch menu activity if successful; post failure notice otherwise
            if( success )
            {
                mAppData.putAssetVersion( ASSET_VERSION );
                updateText( R.string.assetExtractor_finished );
                
                // Launch the MenuActivity
                startActivity( new Intent( MainActivity.this, MenuActivity.class ) );
                
                // We never want to come back to this activity, so finish it
                finish();
            }
            else
            {
                String weblink = getResources().getString( R.string.assetExtractor_uriHelp );
                updateText( R.string.assetExtractor_failed, weblink );
            }
        }
    };
    
    /*
     * (non-Javadoc)
     * 
     * @see paulscode.android.mupen64plusae.util.AssetExtractor.OnExtractionProgressListener#
     * onExtractionProgress(java.lang.String)
     */
    @Override
    public void onExtractionProgress( final String nextFileExtracted )
    {
        float percent = ( 100f * mAssetsExtracted ) / (float) TOTAL_ASSETS;
        mAssetsExtracted++;
        updateText( R.string.assetExtractor_progress, percent, nextFileExtracted );
    }
    
    /**
     * Update the status text from the UI thread.
     * 
     * @param resId Resource id for the format string.
     * @param formatArgs The format arguments that will be used for substitution.
     */
    private void updateText( int resId, Object... formatArgs )
    {
        // Ensures that text view is updated from the UI thread
        final String text = getString( resId, formatArgs );
        runOnUiThread( new Runnable()
        {
            @Override
            public void run()
            {
                mTextView.setText( text );
            }
        } );
    }
}<|MERGE_RESOLUTION|>--- conflicted
+++ resolved
@@ -47,11 +47,7 @@
      * Asset version number, used to determine stale assets. Increment this number every time the
      * assets are updated on disk.
      */
-<<<<<<< HEAD
-    private static final int ASSET_VERSION = 7;
-=======
-    private static final int ASSET_VERSION = 10;
->>>>>>> 7100024c
+    private static final int ASSET_VERSION = 8;
     
     /** The total number of assets to be extracted (for computing progress %). */
     private static final int TOTAL_ASSETS = 120;
