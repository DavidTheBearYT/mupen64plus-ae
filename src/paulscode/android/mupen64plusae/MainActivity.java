<<<<<<< HEAD
/**
 * Mupen64PlusAE, an N64 emulator for the Android platform
 * 
 * Copyright (C) 2012 Paul Lamb
 * 
 * This file is part of Mupen64PlusAE.
 * 
 * Mupen64PlusAE is free software: you can redistribute it and/or modify it under the terms of the
 * GNU General Public License as published by the Free Software Foundation, either version 2 of the
 * License, or (at your option) any later version.
 * 
 * Mupen64PlusAE is distributed in the hope that it will be useful, but WITHOUT ANY WARRANTY;
 * without even the implied warranty of MERCHANTABILITY or FITNESS FOR A PARTICULAR PURPOSE.
 * 
 * See the GNU General Public License for more details. You should have received a copy of the GNU
 * General Public License along with Mupen64PlusAE. If not, see <http://www.gnu.org/licenses/>.
 * 
 * Authors: paulscode, lioncash, littleguy77
 */
package paulscode.android.mupen64plusae;

import java.io.File;

import paulscode.android.mupen64plusae.persistent.AppData;
import paulscode.android.mupen64plusae.persistent.Paths;
import paulscode.android.mupen64plusae.util.DataDownloader;
import paulscode.android.mupen64plusae.util.ErrorLogger;
import paulscode.android.mupen64plusae.util.FileUtil;
import paulscode.android.mupen64plusae.util.Notifier;
import android.app.Activity;
import android.content.Intent;
import android.os.Bundle;
import android.os.Handler;
import android.util.Log;
import android.view.WindowManager.LayoutParams;
import android.widget.TextView;

public class MainActivity extends Activity implements DataDownloader.Listener
{
    /** The minimum duration that the splash screen is shown, in milliseconds. */
    public static final int SPLASH_DELAY = 1000;
    
    private TextView mTextView = null;
    private DataDownloader mDownloader = null;
    
    @Override
    public void onCreate( Bundle savedInstanceState )
    {
        super.onCreate( savedInstanceState );
        
        // Get persisted system settings
        Globals.paths = new Paths( this );
        Globals.appData = new AppData( this, Globals.paths.appDataFilename );
        
        // Initialize the error logger
        ErrorLogger.initialize( Globals.paths.error_log );
        
        // Initialize the toast/status bar notifier
        Notifier.initialize( this );
        
        // TODO: Is this necessary?
        getWindow().setFlags( LayoutParams.FLAG_KEEP_SCREEN_ON, LayoutParams.FLAG_KEEP_SCREEN_ON );
        
        // Lay out the content
        setContentView( R.layout.main_activity );
        mTextView = (TextView) findViewById( R.id.mainText );
        
        final Handler handler = new Handler();
        handler.postDelayed( new Runnable()
        {
            public void run()
            {
                // Run the downloader on a separate thread
                // It will launch MenuActivity when it's done
                runOnUiThread( new DownloaderThread() );
            }
        }, MainActivity.SPLASH_DELAY );
    }
    
    private class DownloaderThread implements Runnable
    {
        public void run()
        {
            Log.i( "MainActivity", "libSDL: Starting downloader" );
            mDownloader = new DataDownloader( MainActivity.this, MainActivity.this, mTextView,
                    Globals.paths.dataDir );
        }
    }
    
    @Override
    public void onDownloadComplete()
    {
        mDownloader = null;
        
        // Record that the update completed
        Globals.appData.setUpgradedVer19( true );
        
        // Restore saves if they were backed up:
        File savesBak = new File( Globals.paths.savesBackupDir );
        if( savesBak.exists() )
        {
            FileUtil.copyFile( savesBak, new File( Globals.paths.defaultSavesDir ) );
            FileUtil.deleteFolder( new File( Globals.paths.dataBackupDir ) );
        }
        
        // Launch the MenuActivity
        startActivity( new Intent( this, MenuActivity.class ) );
        
        // We never want to come back to this screen, so finish it
        finish();
    }
    
    @Override
    protected void onResume()
    {
        super.onResume();
        if( mDownloader != null )
        {
            synchronized( mDownloader )
            {
                mDownloader.setStatusField( mTextView );
                if( mDownloader.mDownloadComplete )
                {
                    onDownloadComplete(); // TODO: is this necessary?
                }
                else if( mDownloader.mDownloadFailed )
                {
                    // Try again
                    mDownloader.mDownloadFailed = false;
                    runOnUiThread( new DownloaderThread() );
                }
            }
        }
    }
    
    @Override
    protected void onPause()
    {
        if( mDownloader != null )
        {
            synchronized( mDownloader )
            {
                mDownloader.setStatusField( null );
            }
        }
        super.onPause();
    }
    
    @Override
    protected void onDestroy()
    {
        if( mDownloader != null )
        {
            synchronized( mDownloader )
            {
                mDownloader.setStatusField( null );
            }
        }
        super.onDestroy();
    }
}
=======
package paulscode.android.mupen64plusae;

import java.io.File;

import android.app.Activity;
import android.content.Intent;
import android.graphics.drawable.Drawable;
import android.os.Bundle;
import android.util.Log;
import android.view.ViewGroup;
import android.view.Window;
import android.view.WindowManager;
import android.widget.FrameLayout;
import android.widget.ImageView;
import android.widget.LinearLayout;
import android.widget.TextView;

// TODO: Comment thoroughly
public class MainActivity extends Activity
{
    public static MainActivity mInstance = null;

    // Data Downloader
    public static DataDownloader downloader = null;
    public ImageView _img = null;
    public TextView _tv = null;
    public LinearLayout _layout = null;
    public LinearLayout _layout2 = null;
    public FrameLayout _videoLayout = null;


    @Override
    public void onCreate( Bundle savedInstanceState )
    {
        super.onCreate( savedInstanceState );
        mInstance = this;
        // fullscreen mode
        requestWindowFeature( Window.FEATURE_NO_TITLE );
        getWindow().setFlags( WindowManager.LayoutParams.FLAG_FULLSCREEN,
                              WindowManager.LayoutParams.FLAG_FULLSCREEN );
        if( Globals.InhibitSuspend )
            getWindow().setFlags( WindowManager.LayoutParams.FLAG_KEEP_SCREEN_ON,
                                  WindowManager.LayoutParams.FLAG_KEEP_SCREEN_ON );

        Globals.checkLocale( this );

        _layout = new LinearLayout( this );
        _layout.setOrientation( LinearLayout.VERTICAL );
        _layout.setLayoutParams( new LinearLayout.LayoutParams( ViewGroup.LayoutParams.MATCH_PARENT,
                                                                ViewGroup.LayoutParams.MATCH_PARENT ) );

        _layout2 = new LinearLayout( this );
        _layout2.setLayoutParams( new LinearLayout.LayoutParams( ViewGroup.LayoutParams.MATCH_PARENT,
                                                                 ViewGroup.LayoutParams.WRAP_CONTENT ) );
        _layout.addView( _layout2 );
        _img = new ImageView( this );
        _img.setScaleType( ImageView.ScaleType.FIT_CENTER );  // FIT_XY
        try
        {
            _img.setImageDrawable( Drawable.createFromStream( getAssets().open( "logo.png" ), "logo.png" ) );
        }
        catch( Exception e )
        {
            _img.setImageResource( R.drawable.publisherlogo );
        }
        _img.setLayoutParams( new ViewGroup.LayoutParams( ViewGroup.LayoutParams.MATCH_PARENT,
                                                          ViewGroup.LayoutParams.MATCH_PARENT ) );
        _layout.addView( _img );
        _videoLayout = new FrameLayout( this );
        _videoLayout.addView( _layout );
        setContentView( _videoLayout );

        class Callback implements Runnable
        {
            MainActivity p;
            Callback( MainActivity _p )
            {
                p = _p;
            }
            public void run()
            {
                p.startDownloader();
            }
        };

        Thread downloaderThread = null;
        downloaderThread = new Thread( new Callback( this ) );
        downloaderThread.start();
    }

    @Override
    protected void onPause()
    {
        if( downloader != null )
        {
            synchronized( downloader )
            {
                downloader.setStatusField( null );
            }
        }
        super.onPause();
    }
    @Override
    protected void onResume()
    {
        super.onResume();
        if( downloader != null )
        {
            synchronized( downloader )
            {
                downloader.setStatusField( _tv );
                if( downloader.DownloadComplete )
                    downloaderFinished();
                else if( downloader.DownloadFailed )
                {
                    downloader.DownloadFailed = false;
                    class Callback implements Runnable
                    {
                        MainActivity p;
                        Callback( MainActivity _p )
                        {
                            p = _p;
                        }
                        public void run()
                        {
                            p.startDownloader();
                        }
                    };

                    Thread downloaderThread = null;
                    downloaderThread = new Thread( new Callback( this ) );
                    downloaderThread.start();
                }
            }
        }
    }
    @Override
    protected void onDestroy() 
    {
        if( downloader != null )
        {
            synchronized( downloader )
            {
                downloader.setStatusField( null );
            }
        }
        super.onDestroy();
    }

    public void setUpStatusLabel()
    {
        MainActivity Parent = this;
        if( Parent._tv == null )
        {
            Parent._tv = new TextView( Parent );
            Parent._tv.setMaxLines( 1 );
            Parent._tv.setText( R.string.init );
            Parent._layout2.addView( Parent._tv );
        }
    }

    public void startDownloader()
    {
        Log.i("MainActivity", "libSDL: Starting data downloader");
        class Callback implements Runnable
        {
            public MainActivity Parent;
            public void run()
            {
                setUpStatusLabel();
                Log.i("MainActivity", "libSDL: Starting downloader");
                MainActivity.downloader = new DataDownloader( Parent, Parent._tv );
            }
        }
        Callback cb = new Callback();
        cb.Parent = this;
        this.runOnUiThread( cb );
    }
    public void downloaderFinished()
    {
        downloader = null;
        MenuActivity.mupen64plus_cfg = new Config( Globals.DataDir + "/mupen64plus.cfg" );
        MenuActivity.gui_cfg = new Config( Globals.DataDir + "/data/gui.cfg" );
        MenuActivity.error_log = new Config( Globals.DataDir + "/error.log" );
        MenuActivity.gui_cfg.put( "GENERAL", "upgraded_1.9", "1" );
        MenuActivity.gui_cfg.save();

        // Restore saves if they were backed up:
        File savesBak = new File( Globals.StorageDir + "/mp64p_tmp_asdf1234lkjh0987/data/save" );
        if( savesBak.exists() )
        {
            Utility.copyFile( savesBak, new File( Globals.DataDir + "/data/save" ) );
            Utility.deleteFolder( new File( Globals.StorageDir + "/mp64p_tmp_asdf1234lkjh0987" ) );
        }

        Intent intent = new Intent( this, MenuActivity.class );
        intent.setFlags( Intent.FLAG_ACTIVITY_CLEAR_TOP | Intent.FLAG_ACTIVITY_SINGLE_TOP );
        startActivity( intent );
        finish();
        mInstance = null;
    }
}
>>>>>>> 6cc36c6a
<|MERGE_RESOLUTION|>--- conflicted
+++ resolved
@@ -1,4 +1,3 @@
-<<<<<<< HEAD
 /**
  * Mupen64PlusAE, an N64 emulator for the Android platform
  * 
@@ -159,208 +158,4 @@
         }
         super.onDestroy();
     }
-}
-=======
-package paulscode.android.mupen64plusae;
-
-import java.io.File;
-
-import android.app.Activity;
-import android.content.Intent;
-import android.graphics.drawable.Drawable;
-import android.os.Bundle;
-import android.util.Log;
-import android.view.ViewGroup;
-import android.view.Window;
-import android.view.WindowManager;
-import android.widget.FrameLayout;
-import android.widget.ImageView;
-import android.widget.LinearLayout;
-import android.widget.TextView;
-
-// TODO: Comment thoroughly
-public class MainActivity extends Activity
-{
-    public static MainActivity mInstance = null;
-
-    // Data Downloader
-    public static DataDownloader downloader = null;
-    public ImageView _img = null;
-    public TextView _tv = null;
-    public LinearLayout _layout = null;
-    public LinearLayout _layout2 = null;
-    public FrameLayout _videoLayout = null;
-
-
-    @Override
-    public void onCreate( Bundle savedInstanceState )
-    {
-        super.onCreate( savedInstanceState );
-        mInstance = this;
-        // fullscreen mode
-        requestWindowFeature( Window.FEATURE_NO_TITLE );
-        getWindow().setFlags( WindowManager.LayoutParams.FLAG_FULLSCREEN,
-                              WindowManager.LayoutParams.FLAG_FULLSCREEN );
-        if( Globals.InhibitSuspend )
-            getWindow().setFlags( WindowManager.LayoutParams.FLAG_KEEP_SCREEN_ON,
-                                  WindowManager.LayoutParams.FLAG_KEEP_SCREEN_ON );
-
-        Globals.checkLocale( this );
-
-        _layout = new LinearLayout( this );
-        _layout.setOrientation( LinearLayout.VERTICAL );
-        _layout.setLayoutParams( new LinearLayout.LayoutParams( ViewGroup.LayoutParams.MATCH_PARENT,
-                                                                ViewGroup.LayoutParams.MATCH_PARENT ) );
-
-        _layout2 = new LinearLayout( this );
-        _layout2.setLayoutParams( new LinearLayout.LayoutParams( ViewGroup.LayoutParams.MATCH_PARENT,
-                                                                 ViewGroup.LayoutParams.WRAP_CONTENT ) );
-        _layout.addView( _layout2 );
-        _img = new ImageView( this );
-        _img.setScaleType( ImageView.ScaleType.FIT_CENTER );  // FIT_XY
-        try
-        {
-            _img.setImageDrawable( Drawable.createFromStream( getAssets().open( "logo.png" ), "logo.png" ) );
-        }
-        catch( Exception e )
-        {
-            _img.setImageResource( R.drawable.publisherlogo );
-        }
-        _img.setLayoutParams( new ViewGroup.LayoutParams( ViewGroup.LayoutParams.MATCH_PARENT,
-                                                          ViewGroup.LayoutParams.MATCH_PARENT ) );
-        _layout.addView( _img );
-        _videoLayout = new FrameLayout( this );
-        _videoLayout.addView( _layout );
-        setContentView( _videoLayout );
-
-        class Callback implements Runnable
-        {
-            MainActivity p;
-            Callback( MainActivity _p )
-            {
-                p = _p;
-            }
-            public void run()
-            {
-                p.startDownloader();
-            }
-        };
-
-        Thread downloaderThread = null;
-        downloaderThread = new Thread( new Callback( this ) );
-        downloaderThread.start();
-    }
-
-    @Override
-    protected void onPause()
-    {
-        if( downloader != null )
-        {
-            synchronized( downloader )
-            {
-                downloader.setStatusField( null );
-            }
-        }
-        super.onPause();
-    }
-    @Override
-    protected void onResume()
-    {
-        super.onResume();
-        if( downloader != null )
-        {
-            synchronized( downloader )
-            {
-                downloader.setStatusField( _tv );
-                if( downloader.DownloadComplete )
-                    downloaderFinished();
-                else if( downloader.DownloadFailed )
-                {
-                    downloader.DownloadFailed = false;
-                    class Callback implements Runnable
-                    {
-                        MainActivity p;
-                        Callback( MainActivity _p )
-                        {
-                            p = _p;
-                        }
-                        public void run()
-                        {
-                            p.startDownloader();
-                        }
-                    };
-
-                    Thread downloaderThread = null;
-                    downloaderThread = new Thread( new Callback( this ) );
-                    downloaderThread.start();
-                }
-            }
-        }
-    }
-    @Override
-    protected void onDestroy() 
-    {
-        if( downloader != null )
-        {
-            synchronized( downloader )
-            {
-                downloader.setStatusField( null );
-            }
-        }
-        super.onDestroy();
-    }
-
-    public void setUpStatusLabel()
-    {
-        MainActivity Parent = this;
-        if( Parent._tv == null )
-        {
-            Parent._tv = new TextView( Parent );
-            Parent._tv.setMaxLines( 1 );
-            Parent._tv.setText( R.string.init );
-            Parent._layout2.addView( Parent._tv );
-        }
-    }
-
-    public void startDownloader()
-    {
-        Log.i("MainActivity", "libSDL: Starting data downloader");
-        class Callback implements Runnable
-        {
-            public MainActivity Parent;
-            public void run()
-            {
-                setUpStatusLabel();
-                Log.i("MainActivity", "libSDL: Starting downloader");
-                MainActivity.downloader = new DataDownloader( Parent, Parent._tv );
-            }
-        }
-        Callback cb = new Callback();
-        cb.Parent = this;
-        this.runOnUiThread( cb );
-    }
-    public void downloaderFinished()
-    {
-        downloader = null;
-        MenuActivity.mupen64plus_cfg = new Config( Globals.DataDir + "/mupen64plus.cfg" );
-        MenuActivity.gui_cfg = new Config( Globals.DataDir + "/data/gui.cfg" );
-        MenuActivity.error_log = new Config( Globals.DataDir + "/error.log" );
-        MenuActivity.gui_cfg.put( "GENERAL", "upgraded_1.9", "1" );
-        MenuActivity.gui_cfg.save();
-
-        // Restore saves if they were backed up:
-        File savesBak = new File( Globals.StorageDir + "/mp64p_tmp_asdf1234lkjh0987/data/save" );
-        if( savesBak.exists() )
-        {
-            Utility.copyFile( savesBak, new File( Globals.DataDir + "/data/save" ) );
-            Utility.deleteFolder( new File( Globals.StorageDir + "/mp64p_tmp_asdf1234lkjh0987" ) );
-        }
-
-        Intent intent = new Intent( this, MenuActivity.class );
-        intent.setFlags( Intent.FLAG_ACTIVITY_CLEAR_TOP | Intent.FLAG_ACTIVITY_SINGLE_TOP );
-        startActivity( intent );
-        finish();
-        mInstance = null;
-    }
-}
->>>>>>> 6cc36c6a
+}