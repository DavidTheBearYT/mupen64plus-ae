--- conflicted
+++ resolved
@@ -45,8 +45,11 @@
 import paulscode.android.mupen64plusae.persistent.GlobalPrefs;
 import paulscode.android.mupen64plusae.task.ComputeMd5Task;
 import paulscode.android.mupen64plusae.task.ComputeMd5Task.ComputeMd5Listener;
+import paulscode.android.mupen64plusae.util.FileUtil;
 import paulscode.android.mupen64plusae.util.Notifier;
+import paulscode.android.mupen64plusae.util.RomDatabase;
 import paulscode.android.mupen64plusae.util.RomHeader;
+import paulscode.android.mupen64plusae.util.RomDatabase.RomDetail;
 import android.annotation.TargetApi;
 import android.content.Context;
 import android.content.Intent;
@@ -164,7 +167,11 @@
                     public void onComputeMd5Finished( File file, String md5 )
                     {
                         RomHeader header = new RomHeader(file);
-                        launchGameActivity( file.getAbsolutePath(), null, true, md5, header.crc, header.name, header.countryCode, false );
+                        
+                        final RomDatabase database = new RomDatabase( mAppData.mupen64plus_ini );
+                        RomDetail detail = database.lookupByMd5WithFallback( md5, file, header.crc );
+                        launchGameActivity( file.getAbsolutePath(), null, true, md5, header.crc, header.name,
+                            header.countryCode, null, detail.goodName, false );
                     }
                 } );
                 task.execute();
@@ -472,7 +479,7 @@
                         launchGameActivity( finalItem.romFile.getAbsolutePath(),
                             finalItem.zipFile == null ? null : finalItem.zipFile.getAbsolutePath(),
                             finalItem.isExtracted, finalItem.md5, finalItem.crc, finalItem.headerName,
-                            finalItem.countryCode, false );
+                            finalItem.countryCode, finalItem.artPath, finalItem.goodName, false );
                     }
                 } );
         
@@ -492,7 +499,9 @@
                                     {
                                         launchGameActivity( finalItem.romFile.getAbsolutePath(),
                                             finalItem.zipFile == null ? null : finalItem.zipFile.getAbsolutePath(),
-                                            finalItem.isExtracted, finalItem.md5, finalItem.crc, finalItem.headerName, finalItem.countryCode, true );
+                                            finalItem.isExtracted, finalItem.md5, finalItem.crc, 
+                                            finalItem.headerName, finalItem.countryCode, finalItem.artPath,
+                                            finalItem.goodName, true );
                                     }
                                 } );
                     }
@@ -536,8 +545,8 @@
     {
         launchGameActivity( item.romFile.getAbsolutePath(),
             item.zipFile == null ? null : item.zipFile.getAbsolutePath(),
-            item.isExtracted,
-            item.md5, item.crc, item.headerName, item.countryCode, false );
+            item.isExtracted, item.md5, item.crc, item.headerName, item.countryCode,
+            item.artPath, item.goodName, false );
         return true;
     }
     
@@ -575,7 +584,6 @@
     }
     
     @Override
-<<<<<<< HEAD
     protected void onActivityResult(int requestCode, int resultCode, Intent data) {
         // Check which request we're responding to
         if (requestCode == ActivityHelper.SCAN_ROM_REQUEST_CODE) {
@@ -589,39 +597,6 @@
                 boolean clearGallery = extras.getBoolean( ActivityHelper.Keys.CLEAR_GALLERY );
                 
                 if (searchPath != null)
-=======
-    public void onComputeMd5Finished( File file, String md5 )
-    {
-        launchPlayMenuActivity( file.getAbsolutePath(), md5 );
-    }
-    
-    private void launchPlayMenuActivity( String romPath, String md5 )
-    {
-        if( !TextUtils.isEmpty( romPath ) && !TextUtils.isEmpty( md5 ) )
-        {
-            ConfigFile config = new ConfigFile( mUserPrefs.romInfoCache_cfg );
-            String romName = config.get( md5, "goodName" );
-            String artPath = config.get( md5, "artPath" );
-            
-            Intent intent = new Intent( GalleryActivity.this, PlayMenuActivity.class );
-            intent.putExtra( Keys.Extras.ROM_PATH, romPath );
-            intent.putExtra( Keys.Extras.ROM_MD5, md5 );
-            intent.putExtra( Keys.Extras.ROM_NAME, romName );
-            intent.putExtra( Keys.Extras.ART_PATH, artPath );
-            startActivity( intent );
-        }
-    }
-    
-    private void promptSearchPath( File startDir )
-    {
-        // Prompt for search path, then asynchronously search for ROMs
-        if( startDir == null || !startDir.exists() )
-            startDir = new File( Environment.getExternalStorageDirectory().getAbsolutePath() );
-        
-        ScanRomsDialog dialog = new ScanRomsDialog( this, startDir, mUserPrefs.getSearchZips(),
-                mUserPrefs.getDownloadArt(), mUserPrefs.getClearGallery(),
-                new ScanRomsDialogListener()
->>>>>>> 4093d1f8
                 {
                     refreshRoms(new File(searchPath), searchZips, downloadArt, clearGallery);
                 }
@@ -806,7 +781,7 @@
     }
     
     public void launchGameActivity( String romPath, String zipPath, boolean extracted, String romMd5, String romCrc,
-            String romGoodName, byte romCountryCode, boolean isRestarting )
+            String romHeaderName, byte romCountryCode, String romArtPath, String romGoodName, boolean isRestarting )
     {
         // Make sure that the storage is accessible
         if( !mAppData.isSdCardAccessible() )
@@ -835,8 +810,8 @@
         }
 
         // Launch the game activity
-        ActivityHelper.startGameActivity( this, romPath, romMd5, romCrc, romGoodName, romCountryCode,
-                    isRestarting, mGlobalPrefs.isTouchpadEnabled );
+        ActivityHelper.startGameActivity( this, romPath, romMd5, romCrc, romHeaderName, romCountryCode,
+                    romArtPath, romGoodName, isRestarting, mGlobalPrefs.isTouchpadEnabled );
     }
     
     private void ExtractFileIfNeeded(String md5, ConfigFile config, String romPath, String zipPath, boolean isExtracted)
@@ -869,7 +844,7 @@
                         
                         if( !fileExisted )
                         {
-                            tempRomPath = CacheRomInfoFragment.extractRomFile( destDir, zipEntry, zipStream );
+                            tempRomPath = FileUtil.extractRomFile( destDir, zipEntry, zipStream );
                         }
                         
                         String computedMd5 = ComputeMd5Task.computeMd5( tempRomPath );
@@ -910,4 +885,3 @@
         }
     }
 }
-
