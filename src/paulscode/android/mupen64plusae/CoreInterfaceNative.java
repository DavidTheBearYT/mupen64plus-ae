/**
 * Mupen64PlusAE, an N64 emulator for the Android platform
 * 
 * Copyright (C) 2013 Paul Lamb
 * 
 * This file is part of Mupen64PlusAE.
 * 
 * Mupen64PlusAE is free software: you can redistribute it and/or modify it under the terms of the
 * GNU General Public License as published by the Free Software Foundation, either version 3 of the
 * License, or (at your option) any later version.
 * 
 * Mupen64PlusAE is distributed in the hope that it will be useful, but WITHOUT ANY WARRANTY;
 * without even the implied warranty of MERCHANTABILITY or FITNESS FOR A PARTICULAR PURPOSE. See the
 * GNU General Public License for more details.
 * 
 * You should have received a copy of the GNU General Public License along with Mupen64PlusAE. If
 * not, see <http://www.gnu.org/licenses/>.
 * 
 * Authors: Paul Lamb
 */
package paulscode.android.mupen64plusae;

import java.io.File;
import java.util.Locale;

import paulscode.android.mupen64plusae.util.ErrorLogger;
import paulscode.android.mupen64plusae.util.FileUtil;
import paulscode.android.mupen64plusae.util.Notifier;
import paulscode.android.mupen64plusae.util.SafeMethods;
import paulscode.android.mupen64plusae.util.Utility;
import android.media.AudioFormat;
import android.media.AudioManager;
import android.media.AudioTrack;
import android.util.Log;

/**
 * The portion of the core interface that directly bridges Java and C code. Any function names
 * changed here should also be changed in the corresponding C code, and vice versa.
 * 
 * @see CoreInterface
 */
public class CoreInterfaceNative extends CoreInterface
{
    // TODO: These should all have javadoc comments. 
    // It would better document calls going in/out of native code.
    
    // ************************************************************************
    // ************************************************************************
    // Java <-> C communication (input-android)
    // jni/input-android/plugin.c
    // ************************************************************************
    // ************************************************************************
    
    public static native void jniInitInput();
    
    public static native void setControllerState( int controllerNum, boolean[] buttons, int axisX, int axisY );   
    
    public static native void setControllerConfig( int controllerNum, boolean plugged, int pakType );   
    
    public static void rumble( int controllerNum, boolean active )
    {
        if( sVibrators[controllerNum] == null )
            return;
        
        if( active )
            sVibrators[controllerNum].vibrate( VIBRATE_TIMEOUT );
        else
            sVibrators[controllerNum].cancel();
    }    
    
    // ************************************************************************
    // ************************************************************************
    // Java <-> C communication (ae-bridge)
    // ************************************************************************
    // ************************************************************************
    
    //-------------------------------------------------------------------------
    // Call-outs made TO native code
    // jni/ae-bridge/ae_bridge_main.cpp
    //-------------------------------------------------------------------------
    
    public static native void sdlInit();
    
    //-------------------------------------------------------------------------
    // Call-outs made TO native code
    // jni/ae-bridge/ae_exports.cpp
    //-------------------------------------------------------------------------
    
    public static native void sdlOnResize( int x, int y, int format );
    
    public static native void sdlQuit();
    
    public static native void sdlRunAudioThread();

    public static native void emuGameShark( boolean pressed );

    public static native void emuPause();
    
    public static native void emuResume();
    
    public static native void emuReset();
    
    public static native void emuStop();

    public static native void emuAdvanceFrame();
    
    public static native void emuSetSpeed( int percent );

    public static native void emuSetSlot( int slotID );
    
    public static native void emuLoadSlot();
    
    public static native void emuSaveSlot();
    
    public static native void emuLoadFile( String filename );
    
    public static native void emuSaveFile( String filename );
    
    public static native int emuGetState();

    public static native String getHeaderName( String filename );
    
    public static native String getHeaderCRC( String filename );
    
<<<<<<< HEAD
    public static boolean createGLContext( int majorVersion, int minorVersion )
    {
        // SDL 1.3
        return sSurface.createGLContext( majorVersion, minorVersion );
    }
    
    public static boolean createGLContext( int majorVersion, int minorVersion, int[] configSpec )
    {
        // SDL 2.0
        return sSurface.createGLContext( majorVersion, minorVersion, configSpec );
    }
    
    public static void flipBuffers()
=======
    //-------------------------------------------------------------------------
    // Call-ins made FROM native code
    // jni/ae-bridge/ae_imports.cpp
    //-------------------------------------------------------------------------
    
    public static void stateCallback( int paramChanged, int newValue )
>>>>>>> 36931dc0
    {
        synchronized( sStateCallbackLock )
        {
            if( sStateCallbackListener != null )
                sStateCallbackListener.onStateCallback( paramChanged, newValue );
        }
    }
    
    public static int getHardwareType()
    {
        int autoDetected = sAppData.hardwareInfo.hardwareType;
        int overridden = sUserPrefs.videoHardwareType;
        return overridden < 0 ? autoDetected : overridden;
    }
    
    public static Object getDataDir()
    {
        return sAppData.dataDir;
    }
    
    public static Object getROMPath()
    {
        String selectedGame = sUserPrefs.selectedGame;
        boolean isSelectedGameNull = selectedGame == null || !( new File( selectedGame ) ).exists();
        boolean isSelectedGameZipped = !isSelectedGameNull && selectedGame.length() >= 5
                && selectedGame.toLowerCase( Locale.US ).endsWith( ".zip" );
        
        if( sActivity == null )
            return null;
        
        if( isSelectedGameNull )
        {
            SafeMethods.exit( "Invalid ROM", sActivity, 2000 );
        }
        else if( isSelectedGameZipped )
        {
            // Create the temp folder if it doesn't exist:
            String tmpFolderName = sAppData.dataDir + "/tmp";
            File tmpFolder = new File( tmpFolderName );
            tmpFolder.mkdir();
            
            // Clear the folder if anything is in there:
            String[] children = tmpFolder.list();
            for( String child : children )
            {
                FileUtil.deleteFolder( new File( tmpFolder, child ) );
            }
            
            // Unzip the ROM
            String selectedGameUnzipped = Utility.unzipFirstROM( new File( selectedGame ), tmpFolderName );
            if( selectedGameUnzipped == null )
            {
                Log.v( "CoreInterface", "Cannot play zipped ROM: '" + selectedGame + "'" );
                
                Notifier.clear();
                
                if( ErrorLogger.hasError() )
                    ErrorLogger.putLastError( "OPEN_ROM", "fail_crash" );
                
                // Kick back out to the main menu
                sActivity.finish();
            }
            else
            {
                return selectedGameUnzipped;
            }
        }
        return selectedGame;
    }
    
    public static Object getExtraArgs()
    {
        String extraArgs = sUserPrefs.isFramelimiterEnabled ? "" : "--nospeedlimit ";
        if( sCheatOptions != null )
            extraArgs += sCheatOptions;
        return extraArgs.trim();
    }
    
    public static boolean getAutoFrameSkip()
    {
        return sUserPrefs.isGles2N64AutoFrameskipEnabled;
    }
    
    public static int getMaxFrameSkip()
    {
        return sUserPrefs.gles2N64MaxFrameskip;
    }
    
    public static int getScreenPosition()
    {
        return sUserPrefs.videoPosition;
    }
    
    public static boolean getScreenStretch()
    {
        return sUserPrefs.isStretched;
    }
    
    public static boolean useRGBA8888()
    {
        return sUserPrefs.isRgba8888;
    }
    
    // ************************************************************************
    // ************************************************************************
    // Java <-> C communication (SDL)
    // ************************************************************************
    // ************************************************************************
    
    //-------------------------------------------------------------------------
    // Call-ins made FROM native code
    // jni/SDL/src/core/android/SDL_android.cpp
    //-------------------------------------------------------------------------
    
    public static boolean createGLContext( int majorVersion, int minorVersion )
    {
        return sSurface.createGLContext( majorVersion, minorVersion );
    }
    
    public static void flipBuffers()
    {
        sSurface.flipBuffers();
        
        // Update frame rate info
        if( sFpsRecalcPeriod > 0 && sFpsListener != null )
        {
            sFrameCount++;
            if( sFrameCount >= sFpsRecalcPeriod )
            {
                long currentTime = System.currentTimeMillis();
                float fFPS = ( (float) sFrameCount / (float) ( currentTime - sLastFpsTime ) ) * 1000.0f;
                sFpsListener.onFpsChanged( Math.round( fFPS ) );
                sFrameCount = 0;
                sLastFpsTime = currentTime;
            }
        }
    }
    
    public static void audioInit(int sampleRate, boolean is16Bit, boolean isStereo, int desiredFrames) {
        int channelConfig = isStereo ? AudioFormat.CHANNEL_OUT_STEREO : AudioFormat.CHANNEL_OUT_MONO;
        int audioFormat = is16Bit ? AudioFormat.ENCODING_PCM_16BIT : AudioFormat.ENCODING_PCM_8BIT;
        int frameSize = (isStereo ? 2 : 1) * (is16Bit ? 2 : 1);
        
        Log.v("SDL", "SDL audio: wanted " + (isStereo ? "stereo" : "mono") + " " + (is16Bit ? "16-bit" : "8-bit") + " " + ((float)sampleRate / 1000f) + "kHz, " + desiredFrames + " frames buffer");
        
        // Let the user pick a larger buffer if they really want -- but ye
        // gods they probably shouldn't, the minimums are horrifyingly high
        // latency already
        desiredFrames = Math.max(desiredFrames, (AudioTrack.getMinBufferSize(sampleRate, channelConfig, audioFormat) + frameSize - 1) / frameSize);
        
        sAudioTrack = new AudioTrack(AudioManager.STREAM_MUSIC, sampleRate,
                channelConfig, audioFormat, desiredFrames * frameSize, AudioTrack.MODE_STREAM);
        
        audioStartThread();
        
        Log.v("SDL", "SDL audio: got " + ((sAudioTrack.getChannelCount() >= 2) ? "stereo" : "mono") + " " + ((sAudioTrack.getAudioFormat() == AudioFormat.ENCODING_PCM_16BIT) ? "16-bit" : "8-bit") + " " + ((float)sAudioTrack.getSampleRate() / 1000f) + "kHz, " + desiredFrames + " frames buffer");
    }
    
    public static void audioWriteShortBuffer(short[] buffer) {
        for (int i = 0; i < buffer.length; ) {
            int result = sAudioTrack.write(buffer, i, buffer.length - i);
            if (result > 0) {
                i += result;
            } else if (result == 0) {
                try {
                    Thread.sleep(1);
                } catch(InterruptedException e) {
                    // Nom nom
                }
            } else {
                Log.w("SDL", "SDL audio: error return from write(short)");
                return;
            }
        }
    }
    
    public static void audioWriteByteBuffer(byte[] buffer) {
        for (int i = 0; i < buffer.length; ) {
            int result = sAudioTrack.write(buffer, i, buffer.length - i);
            if (result > 0) {
                i += result;
            } else if (result == 0) {
                try {
                    Thread.sleep(1);
                } catch(InterruptedException e) {
                    // Nom nom
                }
            } else {
                Log.w("SDL", "SDL audio: error return from write(short)");
                return;
            }
        }
    }

    public static void audioQuit() {
        if (sAudioThread != null) {
            try {
                sAudioThread.join();
            } catch(InterruptedException e) {
                Log.v("SDL", "Problem stopping audio thread: " + e);
            }
            sAudioThread = null;

            //Log.v("SDL", "Finished waiting for audio thread");
        }

        if (sAudioTrack != null) {
            sAudioTrack.stop();
            sAudioTrack = null;
        }
    }
    
    public static void audioStartThread() {
        sAudioThread = new Thread(new Runnable() {
            public void run() {
                sAudioTrack.play();
                sdlRunAudioThread();
            }
        });
        
        // I'd take REALTIME if I could get it!
        sAudioThread.setPriority(Thread.MAX_PRIORITY);
        sAudioThread.start();
    }
    
    public static void runOnUiThread( Runnable action )
    {
        if( sActivity != null )
            sActivity.runOnUiThread( action );
    }
    
    public static void setActivityTitle( String title )
    {
<<<<<<< HEAD
        // No-op interface to guarantee compatibility with all SDL versions
        // TODO: Probably not necessary since SDL 2.0 checks whether this function exists before calling it...
    }
=======
        Handler commandHandler = new Handler()
        {
            @Override
            public void handleMessage( Message msg )
            {
                if( msg.arg1 == COMMAND_CHANGE_TITLE )
                {
                    sActivity.setTitle( (CharSequence) msg.obj );
                }
            }
        };
        
        Message msg = commandHandler.obtainMessage();
        msg.arg1 = COMMAND_CHANGE_TITLE;
        msg.obj = title;
        commandHandler.sendMessage( msg );
    }    
>>>>>>> 36931dc0
}<|MERGE_RESOLUTION|>--- conflicted
+++ resolved
@@ -89,11 +89,11 @@
     public static native void sdlOnResize( int x, int y, int format );
     
     public static native void sdlQuit();
-    
+
     public static native void sdlRunAudioThread();
 
     public static native void emuGameShark( boolean pressed );
-
+    
     public static native void emuPause();
     
     public static native void emuResume();
@@ -101,11 +101,11 @@
     public static native void emuReset();
     
     public static native void emuStop();
-
+    
     public static native void emuAdvanceFrame();
     
     public static native void emuSetSpeed( int percent );
-
+    
     public static native void emuSetSlot( int slotID );
     
     public static native void emuLoadSlot();
@@ -117,40 +117,24 @@
     public static native void emuSaveFile( String filename );
     
     public static native int emuGetState();
-
+    
     public static native String getHeaderName( String filename );
-    
+
     public static native String getHeaderCRC( String filename );
     
-<<<<<<< HEAD
-    public static boolean createGLContext( int majorVersion, int minorVersion )
-    {
-        // SDL 1.3
-        return sSurface.createGLContext( majorVersion, minorVersion );
-    }
-    
-    public static boolean createGLContext( int majorVersion, int minorVersion, int[] configSpec )
-    {
-        // SDL 2.0
-        return sSurface.createGLContext( majorVersion, minorVersion, configSpec );
-    }
-    
-    public static void flipBuffers()
-=======
     //-------------------------------------------------------------------------
     // Call-ins made FROM native code
     // jni/ae-bridge/ae_imports.cpp
     //-------------------------------------------------------------------------
-    
+
     public static void stateCallback( int paramChanged, int newValue )
->>>>>>> 36931dc0
     {
         synchronized( sStateCallbackLock )
         {
             if( sStateCallbackListener != null )
                 sStateCallbackListener.onStateCallback( paramChanged, newValue );
-        }
-    }
+            }
+        }
     
     public static int getHardwareType()
     {
@@ -260,7 +244,14 @@
     
     public static boolean createGLContext( int majorVersion, int minorVersion )
     {
+        // SDL 1.3
         return sSurface.createGLContext( majorVersion, minorVersion );
+    }
+    
+    public static boolean createGLContext( int majorVersion, int minorVersion, int[] configSpec )
+    {
+        // SDL 2.0
+        return sSurface.createGLContext( majorVersion, minorVersion, configSpec );
     }
     
     public static void flipBuffers()
@@ -361,9 +352,9 @@
             public void run() {
                 sAudioTrack.play();
                 sdlRunAudioThread();
-            }
+        }
         });
-        
+    
         // I'd take REALTIME if I could get it!
         sAudioThread.setPriority(Thread.MAX_PRIORITY);
         sAudioThread.start();
@@ -377,27 +368,7 @@
     
     public static void setActivityTitle( String title )
     {
-<<<<<<< HEAD
         // No-op interface to guarantee compatibility with all SDL versions
         // TODO: Probably not necessary since SDL 2.0 checks whether this function exists before calling it...
     }
-=======
-        Handler commandHandler = new Handler()
-        {
-            @Override
-            public void handleMessage( Message msg )
-            {
-                if( msg.arg1 == COMMAND_CHANGE_TITLE )
-                {
-                    sActivity.setTitle( (CharSequence) msg.obj );
-                }
-            }
-        };
-        
-        Message msg = commandHandler.obtainMessage();
-        msg.arg1 = COMMAND_CHANGE_TITLE;
-        msg.obj = title;
-        commandHandler.sendMessage( msg );
-    }    
->>>>>>> 36931dc0
 }